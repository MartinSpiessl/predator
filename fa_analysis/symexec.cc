/*
 * Copyright (C) 2010 Jiri Simacek
 *
 * This file is part of predator.
 *
 * predator is free software: you can redistribute it and/or modify
 * it under the terms of the GNU General Public License as published by
 * the Free Software Foundation, either version 3 of the License, or
 * any later version.
 *
 * predator is distributed in the hope that it will be useful,
 * but WITHOUT ANY WARRANTY; without even the implied warranty of
 * MERCHANTABILITY or FITNESS FOR A PARTICULAR PURPOSE.  See the
 * GNU General Public License for more details.
 *
 * You should have received a copy of the GNU General Public License
 * along with predator.  If not, see <http://www.gnu.org/licenses/>.
 */

#include <vector>
#include <boost/unordered_map.hpp>

#include <cl/code_listener.h>
#include <cl/cl_msg.hh>
<<<<<<< HEAD
#include <cl/cl_debug.hh>
=======
#include <cl/clutil.hh>
>>>>>>> 7a35331f
#include <cl/storage.hh>

#include "treeaut.hh"
#include "forestaut.hh"
#include "forestautext.hh"
#include "ufae.hh"
#include "symexec.hh"

// abstract base pointer
#define ABP_INDEX		0
#define ABP_OFFSET		0
// 'return address'
#define RET_INDEX		1
#define RET_OFFSET		sizeof(void*)
// index of register with return value
#define IAX_INDEX		2
#define IAX_OFFSET		2*sizeof(void*)

#define FIXED_REG_COUNT	3

using boost::unordered_map;
using std::vector;

struct NodeBuilder {

	static void buildNode(vector<SelData>& nodeInfo, const cl_type* type, int offset = 0) {
		
		assert(type->size > 0);

		switch (type->code) {
			case cl_type_e::CL_TYPE_STRUCT:
				for (int i = 0; i < type->item_cnt; ++i)
					NodeBuilder::buildNode(nodeInfo, type->items[i].type, offset + type->items[i].offset);
				break;
			case cl_type_e::CL_TYPE_PTR:
			case cl_type_e::CL_TYPE_INT:
			case cl_type_e::CL_TYPE_BOOL:
			default:
				nodeInfo.push_back(SelData(offset, type->size, 0));
				break;
//			case cl_type_e::CL_TYPE_UNION:
		}

	}

	static void buildNode(vector<size_t>& nodeInfo, const cl_type* type, int offset = 0) {
		
		assert(type->size > 0);

		switch (type->code) {
			case cl_type_e::CL_TYPE_STRUCT:
				for (int i = 0; i < type->item_cnt; ++i)
					NodeBuilder::buildNode(nodeInfo, type->items[i].type, offset + type->items[i].offset);
				break;
			case cl_type_e::CL_TYPE_PTR:
			case cl_type_e::CL_TYPE_INT:
			case cl_type_e::CL_TYPE_BOOL:
			default:
				nodeInfo.push_back(offset);
				break;
//			case cl_type_e::CL_TYPE_UNION:
		}

	}

};

typedef enum { safe_ref, ref, reg, value } o_flag_e;

struct OperandInfo {

	o_flag_e flag;

	bool deref;
	Data data;
	const cl_type* type;

	const cl_accessor* parseItems(const cl_accessor* acc) {

		while (acc && (acc->code == CL_ACCESSOR_ITEM)) {
			this->data.d_ref.displ += acc->type->items[acc->data.item.id].offset;
			this->type = acc->type;
			acc = acc->next;
		}

		return acc;

	}

	const cl_accessor* parseRef(const cl_accessor* acc) {

		assert((this->flag == o_flag_e::ref) || (this->flag == o_flag_e::safe_ref));

		if (acc && (acc->code == CL_ACCESSOR_REF)) {
			this->flag = o_flag_e::value;
			this->type = acc->type;
			acc = acc->next;
		} 

		return acc;
		
	}

	void parseCst(const cl_operand* op) {
		
		this->flag = o_flag_e::value;
		this->type = op->type;

		switch (op->data.cst.code) {
			case cl_type_e::CL_TYPE_INT:
				this->data = Data::createInt(op->data.cst.data.cst_int.value);
				break;
			default:
				assert(false);
		}

	}

	void parseVar(const FAE& fae, const cl_operand* op, size_t offset) {

		this->data = Data::createRef(fae.varGet(ABP_INDEX).d_ref.root, (int)offset);
		this->flag = o_flag_e::safe_ref;
		this->type = op->type;

		const cl_accessor* acc = op->accessor;

		if (acc && (acc->code == CL_ACCESSOR_DEREF)) {
			
			fae.nodeLookup(this->data.d_ref.root, this->data.d_ref.displ, this->data);
			if (!this->data.isRef())
				throw std::runtime_error("OperandInfo::parseVar(): dereferenced value is not a valid reference!");

			this->flag = o_flag_e::ref;
			this->type = acc->type;
			acc = acc->next;

		}

		acc = this->parseItems(acc);
		acc = this->parseRef(acc);
		assert(acc == NULL);

	}

	void parseReg(const FAE& fae, const cl_operand* op, size_t index) {

		// HACK: this is a bit ugly
		this->data = Data::createRef(index);
		this->type = op->type;

		const cl_accessor* acc = op->accessor;

		if (acc && (acc->code == CL_ACCESSOR_DEREF)) {

			this->data = fae.varGet(this->data.d_ref.root);
			if (!this->data.isRef())
				throw std::runtime_error("OperandInfo::parseReg(): dereferenced value is not a valid reference!");

			this->flag = o_flag_e::ref;
			this->type = acc->type;
			acc = this->parseItems(acc->next);
			acc = this->parseRef(acc);

		} else {

			this->flag = o_flag_e::reg;
			acc = this->parseItems(acc);

		}

		assert(acc == NULL);

	}

	static bool isRef(o_flag_e flag) {

		return flag == o_flag_e::ref || flag == o_flag_e::safe_ref;

	}

	static bool isLValue(o_flag_e flag) {

		return flag == o_flag_e::ref || flag == o_flag_e::safe_ref || flag == o_flag_e::reg;

	}

	static Data extractNestedStruct(const Data& data, size_t base, const std::vector<size_t>& offsets) {
		assert(data.isStruct());
		std::map<size_t, const Data*> m;
		for (std::vector<Data::item_info>::const_iterator i = data.d_struct->begin(); i != data.d_struct->end(); ++i)
			m.insert(make_pair(i->first, &i->second));
		Data tmp = Data::createStruct();
		for (std::vector<size_t>::const_iterator i = offsets.begin(); i != offsets.end(); ++i) {
			std::map<size_t, const Data*>::iterator j = m.find(*i + base);
			if (j == m.end())
				throw std::runtime_error("OperandInfo::extractNestedStruct(): selectors mismatch!");
			tmp.d_struct->push_back(make_pair(*i, *j->second));
		}
		return tmp;
	}

	static void modifyNestedStruct(Data& dst, size_t base, const Data& src) {
		assert(dst.isStruct());
		assert(src.isStruct());
		std::map<size_t, const Data*> m;
		for (std::vector<Data::item_info>::const_iterator i = src.d_struct->begin(); i != src.d_struct->end(); ++i)
			m.insert(make_pair(base + i->first, &i->second));
		Data tmp = Data::createStruct();
		size_t matched = 0;
		for (std::vector<Data::item_info>::iterator i = dst.d_struct->begin(); i != dst.d_struct->end(); ++i) {
			std::map<size_t, const Data*>::iterator j = m.find(i->first);
			if (j != m.end()) {
				i->second = *j->second;
				++matched;
			}
		}
		if (matched != src.d_struct->size())
			throw std::runtime_error("OperandInfo::modifyNestedStruct(): selectors mismatch!");
	}

};

struct SymCtx {

	const CodeStorage::Fnc& fnc;

	vector<SelData> sfLayout;

	// uid -> stack x offset/index
	typedef unordered_map<int, std::pair<bool, size_t> > var_map_type;

	var_map_type varMap;

	size_t regCount;

	SymCtx(const CodeStorage::Fnc& fnc) : fnc(fnc), regCount(0) {

		// pointer to previous stack frame
		this->sfLayout.push_back(SelData(ABP_OFFSET, sizeof(void*), 0));

		// pointer to context info
		this->sfLayout.push_back(SelData(RET_OFFSET, sizeof(void*), 0));

		// pointer to context info
		this->sfLayout.push_back(SelData(IAX_OFFSET, sizeof(size_t), 0));

		size_t offset = 2*sizeof(void*) + sizeof(size_t);

		for (CodeStorage::TVarList::const_iterator i = fnc.vars.begin(); i != fnc.vars.end(); ++i) {

			const CodeStorage::Var& var = fnc.stor->vars[*i];

			switch (var.code) {
				case CodeStorage::EVar::VAR_LC:
					if (var.name.empty()) {
						this->varMap.insert(make_pair(var.uid, make_pair(false, this->regCount++)));
					} else {
						NodeBuilder::buildNode(this->sfLayout, var.clt, offset);
						this->varMap.insert(make_pair(var.uid, make_pair(true, offset)));
						offset += var.clt->size;
					}
					break;
				default:
					break;
			}
			
		}

	}

	static void init(FAE& fae) {
		assert(fae.varCount() == 0);
		// create ABP and CTX registers
		fae.varPopulate((size_t)3);
		fae.varSet(ABP_INDEX, Data::createVoidPtr(0));
		fae.varSet(RET_INDEX, Data::createUndef());
		fae.varSet(IAX_INDEX, Data::createUndef());
	}

	void createStackFrame(vector<FAE*>& dst, const FAE& fae) const {

	    CL_DEBUG("entering stack frame: " << CodeStorage::nameOf(this->fnc));

		vector<pair<SelData, Data> > stackInfo;

		for (vector<SelData>::const_iterator i = this->sfLayout.begin(); i != this->sfLayout.end(); ++i)
			stackInfo.push_back(make_pair(*i, Data::createUndef()));

		FAE* tmp = new FAE(fae);

		stackInfo[0].second = tmp->varGet(ABP_INDEX);
		stackInfo[1].second = Data::createNativePtr((void*)this);

		tmp->varSet(ABP_INDEX, Data::createRef(tmp->nodeCreate(stackInfo)));
		// TODO: ...
		tmp->varSet(RET_INDEX, Data::createNativePtr(NULL));
		tmp->varSet(IAX_INDEX, Data::createInt(0));
		tmp->varPopulate(this->regCount);

		dst.push_back(tmp);
		
	}

	void destroyStackFrame(vector<FAE*> dst, const FAE& fae) const {

		FAE tmp(fae);

		const Data& abp = tmp.varGet(ABP_INDEX);

		assert(abp.isRef());
		assert(abp.d_ref.displ == 0);
		
		Data data;

		tmp.varRemove(this->regCount);
		tmp.nodeLookup(abp.d_ref.root, ABP_OFFSET, data);
		tmp.unsafeNodeDelete(abp.d_ref.root);
		tmp.varSet(ABP_INDEX, data);

		if (data.isRef()) {
			tmp.nodeLookup(abp.d_ref.root, RET_OFFSET, data);
			assert(data.isNativePtr());
			tmp.varSet(RET_INDEX, data);
		} else {
			tmp.varSet(RET_INDEX, Data::createUndef());
		}

		tmp.isolateAtRoot(dst, abp.d_ref.root, FAE::IsolateAllF());
		
	}

	void parseOperand(OperandInfo& operandInfo, const FAE& fae, const cl_operand* op) const {

		switch (op->code) {
			case cl_operand_e::CL_OPERAND_VAR: {
				var_map_type::const_iterator i = this->varMap.find(op->data.var.id);
				assert(i != this->varMap.end());
				switch (i->second.first) {
					case true: operandInfo.parseVar(fae, op, i->second.second); break;
					case false: operandInfo.parseReg(fae, op, i->second.second); break;
				}
				break;
			}
			case cl_operand_e::CL_OPERAND_CST:
				operandInfo.parseCst(op);
				break;
			default:
				assert(false);
		}

<<<<<<< HEAD
	}
/*
	static SymCtx* extractCtx(const FAE& fae) {
=======
		var_map_type::iterator i = this->varMap.find(varIdFromOperand(op));
>>>>>>> 7a35331f

		const Data& abp = fae.varGet(CTX_INDEX);

		assert(abp.isNativePtr());

		return (SymCtx*)abp.d_native_ptr;
		
	}
*/
};

struct SymState {

	// configuration obtained in forward run
	TA<label_type> fwdConf;

	// outstanding configurations
	vector<FAE*> outConf;

	UFAE fwdConfWrapper;

	const SymCtx* ctx;

	CodeStorage::Block::const_iterator insn;

	SymState(TA<label_type>::Backend& taBackend, LabMan& labMan)
		: fwdConf(taBackend), fwdConfWrapper(this->fwdConf, labMan) {}

	~SymState() {
		utils::erase(this->outConf);
//		for (std::vector<FAE*>::iterator i = this->outConf.begin(); i != this->outConf.end(); ++i)
//			delete *i;
	}

};

struct SymOp {
};

typedef enum { biNone, biMalloc, biFree } builtin_e;

struct BuiltinTable {

	unordered_map<string, builtin_e> _table;

public:

	BuiltinTable() {
		this->_table["malloc"] = builtin_e::biMalloc;
		this->_table["free"] = builtin_e::biFree;
	}

	builtin_e operator[](const string& key) {
		unordered_map<string, builtin_e>::iterator i = this->_table.find(key);
		return (i == this->_table.end())?(builtin_e::biNone):(i->second);
	}

};

class SymExec::Engine {

	static BuiltinTable builtins;

	const CodeStorage::Storage& stor;

	TA<label_type>::Backend taBackend;
	TA<label_type>::Manager taMan;
	LabMan labMan;
	BoxManager boxMan;

//	std::list<SymCtx*> ctxStore;

	// call ctx * call isns -> nested call ctx ! ... >:)
//	unordered_map<SymCtx*, CodeStorage::Isns*> ctxCache;

	typedef unordered_map<const CodeStorage::Fnc*, SymCtx*> ctx_store_type;
	ctx_store_type ctxStore;

	typedef unordered_map<const CodeStorage::Insn*, SymState*> state_store_type;
	state_store_type stateStore;

	std::vector<SymState*> todo;
	std::vector<SymOp*> trace;

protected:

	SymCtx* getCtx(const CodeStorage::Fnc* fnc) {

		ctx_store_type::iterator i = this->ctxStore.find(fnc);
		if (i != this->ctxStore.end())
			return i->second;

		return this->ctxStore.insert(make_pair(fnc, new SymCtx(*fnc))).first->second;

	}

	SymState* getState(const CodeStorage::Block::const_iterator& insn, const SymCtx* ctx) {

		state_store_type::iterator i = this->stateStore.find(*insn);
		if (i != this->stateStore.end())
			return i->second;

		SymState* s = new SymState(this->taBackend, this->labMan);
		s->insn = insn;
		s->ctx = ctx;
		
		return this->stateStore.insert(make_pair(*insn, s)).first->second;

	}

	void stateUnion(SymState* target, vector<FAE*>& src) {

		bool changed = false;

		while (!src.empty()) {

			FAE::NormInfo normInfo;

			src.back()->normalize(normInfo);
			src.back()->heightAbstraction();

			TA<label_type> ta(this->taBackend);
			Index<size_t> index;

			target->fwdConfWrapper.fae2ta(ta, index, *src.back());

			if (TA<label_type>::subseteq(target->fwdConf, ta)) {
				target->outConf.push_back(src.back());
				changed = true;
			} else {
				target->fwdConfWrapper.join(ta, index);
				delete src.back();
			}

			src.pop_back();

		}

		if (changed)
			this->todo.push_back(target);
		
	}

	void enqueueNextInsn(SymState* state, vector<FAE*>& src) {

		this->stateUnion(this->getState(state->insn + 1, state->ctx), src);
		
	}

	void isolateIfNeeded(vector<FAE*>& dst, const vector<FAE*>& src, const OperandInfo& oi, const vector<size_t>& offs) {

		for (vector<FAE*>::const_iterator i = src.begin(); i != src.end(); ++i) {
			if (oi.flag == o_flag_e::ref)
				(*i)->isolateAtRoot(dst, oi.data.d_ref.root, FAE::IsolateSetF(offs, oi.data.d_ref.displ));
			else
				dst.push_back(new FAE(**i));
		}

	}

	Data readData(const FAE& fae, const OperandInfo& oi, const vector<size_t>& offs) {
		Data data;
		switch (oi.flag) {
			case o_flag_e::ref:
			case o_flag_e::safe_ref:
				if (offs.size() > 1)
					fae.nodeLookupMultiple(oi.data.d_ref.root, oi.data.d_ref.displ, offs, data);
				else
					fae.nodeLookup(oi.data.d_ref.root, oi.data.d_ref.displ, data);
				break;
			case o_flag_e::reg:
				if (offs.size() > 1)
					data = OperandInfo::extractNestedStruct(fae.varGet(oi.data.d_ref.root), oi.data.d_ref.displ, offs);
				else
					data = fae.varGet(oi.data.d_ref.root);
				break;
			case o_flag_e::value:
				data = oi.data;
				break;
			default:
				assert(false);
		}
		return data;
	}

	void writeData(FAE& fae, const OperandInfo& oi, const Data& in, Data& out) {
		switch (oi.flag) {
			case o_flag_e::ref:
			case o_flag_e::safe_ref:
				if (in.isStruct())
					fae.nodeModifyMultiple(oi.data.d_ref.root, oi.data.d_ref.displ, in, out);
				else
					fae.nodeModify(oi.data.d_ref.root, oi.data.d_ref.displ, in, out);
				break;
			case o_flag_e::reg:
				out = fae.varGet(oi.data.d_ref.root);
				if (in.isStruct()) {
					Data tmp = out;
					OperandInfo::modifyNestedStruct(tmp, oi.data.d_ref.displ, in);
					fae.varSet(oi.data.d_ref.root, tmp);
				} else {
					fae.varSet(oi.data.d_ref.root, in);
				}
				break;
			default:
				assert(false);
		}
	}

	void execAssignment(SymState* state, const FAE& fae, const CodeStorage::Insn* insn) {
		OperandInfo dst, src;
		state->ctx->parseOperand(dst, fae, &insn->operands[0]);
		state->ctx->parseOperand(src, fae, &insn->operands[1]);

		assert(*(src.type) == *(dst.type));
		assert(OperandInfo::isLValue(dst.flag));

		if (src.type->code == cl_type_e::CL_TYPE_PTR && src.data.isVoidPtr()) {
			assert(dst.type->items[0].type->size == (int)src.data.d_void_ptr);
			vector<FAE*> tmp;
			ContainerGuard<vector<FAE*> > g(tmp);
			if (dst.flag == o_flag_e::ref) {
				fae.isolateAtRoot(tmp, dst.data.d_ref.root, FAE::IsolateOneF(dst.data.d_ref.displ));
			} else {
				tmp.push_back(new FAE(fae));
			}
			vector<SelData> sels;
			NodeBuilder::buildNode(sels, dst.type->items[0].type);
			for (vector<FAE*>::iterator i = tmp.begin(); i != tmp.end(); ++i) {
				Data data = Data::createRef((*i)->nodeCreate(sels)), out;
				switch (dst.flag) {
					case o_flag_e::ref:
					case o_flag_e::safe_ref:
						(*i)->nodeModify(dst.data.d_ref.root, dst.data.d_ref.displ, data, out);
						break;
					case o_flag_e::reg:
						(*i)->varSet(dst.data.d_ref.root, data);
						break;
					default:
						assert(false);					
				}
			}
			this->enqueueNextInsn(state, tmp);
			return;
		}

		vector<size_t> offs;
		NodeBuilder::buildNode(offs, src.type);

		vector<FAE*> tmp, tmp2;
		ContainerGuard<vector<FAE*> > f(tmp), g(tmp2);

		this->isolateIfNeeded(tmp, itov((FAE*)&fae), src, offs);
		this->isolateIfNeeded(tmp2, tmp, dst, offs);

		for (vector<FAE*>::iterator i = tmp2.begin(); i != tmp2.end(); ++i) {
			Data data = this->readData(**i, src, offs), dataOut;
			this->writeData(**i, dst, data, dataOut);
		}

		this->enqueueNextInsn(state, tmp2);
		
	}

	void execCmp(SymState* state, const FAE& fae, const CodeStorage::Insn* insn, bool neg) {
		OperandInfo dst, src1, src2;
		state->ctx->parseOperand(dst, fae, &insn->operands[0]);
		state->ctx->parseOperand(src1, fae, &insn->operands[1]);
		state->ctx->parseOperand(src2, fae, &insn->operands[2]);

		assert(*src1.type == *src2.type);
		assert(OperandInfo::isLValue(dst.flag));
		assert(dst.type->code == cl_type_e::CL_TYPE_BOOL);

		vector<size_t> offs1;
		NodeBuilder::buildNode(offs1, src1.type);

		vector<size_t> offs2;
		NodeBuilder::buildNode(offs2, src2.type);

		vector<FAE*> tmp, tmp2, tmp3;
		ContainerGuard<vector<FAE*> > f(tmp), g(tmp2), h(tmp3);

		this->isolateIfNeeded(tmp, itov((FAE*)&fae), src1, offs1);
		this->isolateIfNeeded(tmp2, tmp, src2, offs2); 
		this->isolateIfNeeded(tmp3, tmp2, dst, itov((size_t)0));

		for (vector<FAE*>::iterator i = tmp3.begin(); i != tmp3.end(); ++i) {
			Data data1 = this->readData(**i, src1, offs1);
			Data data2 = this->readData(**i, src2, offs2);
			Data res = Data::createBool((data1 == data2) != neg), dataOut;
			this->writeData(**i, dst, res, dataOut);
		}

		this->enqueueNextInsn(state, tmp2);
		
	}

	void execMalloc(SymState* state, const FAE& fae, const CodeStorage::Insn* insn) {
		OperandInfo dst, src;
		state->ctx->parseOperand(dst, fae, &insn->operands[0]);
		assert(dst.flag == o_flag_e::reg);
		state->ctx->parseOperand(src, fae, &insn->operands[2]);
		assert(src.type->code == cl_type_e::CL_TYPE_INT);

		vector<FAE*> tmp;
		ContainerGuard<vector<FAE*> > g(tmp);

		if (src.flag == o_flag_e::ref) {
			fae.isolateAtRoot(tmp, src.data.d_ref.root, FAE::IsolateOneF(src.data.d_ref.displ));
		} else {
			tmp.push_back(new FAE(fae));
		}

		for (vector<FAE*>::iterator i = tmp.begin(); i != tmp.end(); ++i) {
			if (OperandInfo::isRef(src.flag))
				(*i)->nodeLookup(src.data.d_ref.root, src.data.d_ref.displ, src.data);
			assert(src.data.isInt());
			(*i)->varSet(dst.data.d_ref.root, Data::createVoidPtr(src.data.d_int));
		}

		this->enqueueNextInsn(state, tmp);
	
	}

	void execFree(SymState* state, const FAE& fae, const CodeStorage::Insn* insn) {

		OperandInfo dst;
		state->ctx->parseOperand(dst, fae, &insn->operands[2]);
		assert(dst.flag == o_flag_e::ref);
		assert(dst.data.d_ref.displ == 0);

		vector<FAE*> tmp;
		ContainerGuard<vector<FAE*> > g(tmp);

		fae.isolateAtRoot(tmp, dst.data.d_ref.root, FAE::IsolateAllF());

		for (vector<FAE*>::iterator i = tmp.begin(); i != tmp.end(); ++i)
			(*i)->nodeDelete(dst.data.d_ref.root);

		this->enqueueNextInsn(state, tmp);
		
	}

	void execJmp(SymState* state, const FAE& fae, const CodeStorage::Insn* insn) {

		vector<FAE*> tmp = itov(new FAE(fae));

		this->stateUnion(this->getState(insn->targets[0]->begin(), state->ctx), tmp);

	}

	void execCond(SymState* state, const FAE& fae, const CodeStorage::Insn* insn) {

		OperandInfo src;
		state->ctx->parseOperand(src, fae, &insn->operands[0]);

		assert(src.type->code == cl_type_e::CL_TYPE_BOOL);

		vector<FAE*> tmp, tmp2, tmp3;
		ContainerGuard<vector<FAE*> > g(tmp);

		this->isolateIfNeeded(tmp, itov((FAE*)&fae), src, itov((size_t)0));

		for (vector<FAE*>::iterator i = tmp.begin(); i != tmp.end(); ++i) {
			Data data = this->readData(**i, src, itov((size_t)0));
			if (!data.isBool())
				throw runtime_error("Engine::execCond(): non boolean condition argument!");
			if (data.d_bool)
				tmp2.push_back(*i);
			else
				tmp3.push_back(*i);
		}

		tmp.clear();

		this->stateUnion(this->getState(insn->targets[0]->begin(), state->ctx), tmp2);
		this->stateUnion(this->getState(insn->targets[1]->begin(), state->ctx), tmp3);

	}

	void execInsn(SymState* state, const FAE& fae, const CodeStorage::Insn* insn) {
		
		switch (insn->code) {

			case cl_insn_e::CL_INSN_UNOP:
				switch (insn->subCode) {
					case cl_unop_e::CL_UNOP_ASSIGN:
						this->execAssignment(state, fae, insn);
						break;
					default:
						assert(false);
				}
				break;

			case cl_insn_e::CL_INSN_BINOP:
				switch (insn->subCode) {
					case cl_binop_e::CL_BINOP_EQ:
						this->execCmp(state, fae, insn, false);
						break;
					case cl_binop_e::CL_BINOP_NE:
						this->execCmp(state, fae, insn, true);
						break;
					default:
						assert(false);
				}
				break;

			case cl_insn_e::CL_INSN_CALL:
				assert(insn->operands[1].code == cl_operand_e::CL_OPERAND_CST);
				assert(insn->operands[1].data.cst.code == cl_type_e::CL_TYPE_FNC);
				switch (Engine::builtins[insn->operands[1].data.cst.data.cst_fnc.name]) {
					case builtin_e::biMalloc:
						this->execMalloc(state, fae, insn);
						break;
					case builtin_e::biFree:
						this->execFree(state, fae, insn);
						break;
					default:
						assert(false);
				}
				break;

			case cl_insn_e::CL_INSN_JMP:
				this->execJmp(state, fae, insn);
				break;

			case cl_insn_e::CL_INSN_COND:
				this->execCond(state, fae, insn);
				break;

			default:
				assert(false);

		}
				
	}

	void processState(SymState* state) {

		if (state->outConf.empty())
			return;

		vector<FAE*> src;

		std::swap(src, state->outConf);

		for (vector<FAE*>::iterator i = src.begin(); i != src.end(); ++i) {

			assert(*i);

			CL_DEBUG(std::endl << **i << std::endl);

			this->execInsn(state, **i, *state->insn);

		}

		utils::erase(src);
			
	}

public:

	Engine(const CodeStorage::Storage& stor)
		: stor(stor), taMan(this->taBackend), boxMan(this->taMan, this->labMan) {}

	~Engine() {
		utils::eraseMap(this->stateStore);
		utils::eraseMap(this->ctxStore);
	}

	void run(const CodeStorage::Fnc& main) {

	    CL_DEBUG("creating main context ...");
		// create main context
		SymCtx* mainCtx = this->getCtx(&main);
		
	    CL_DEBUG("creating initial state ...");
		// create an initial state
		SymState* init = this->getState(main.cfg.entry()->begin(), mainCtx);

	    CL_DEBUG("creating empty heap ...");
		// create empty heap with no local variables
		FAE fae(this->taMan, this->labMan, this->boxMan);

	    CL_DEBUG("allocating global registers ...");
		// add global registers
		SymCtx::init(fae);

	    CL_DEBUG("entering main stack frame ...");
		// enter main stack frame
		mainCtx->createStackFrame(init->outConf, fae);

	    CL_DEBUG("sheduling initial state ...");
		// schedule initial state for processing
		this->todo.push_back(init);

		try {

			while (!todo.empty()) {

				SymState* state = this->todo.back();

				CL_DEBUG("executing location : " << **state->insn);

				this->todo.pop_back();
				this->processState(state);

			}

		} catch (std::exception& e) {
			CL_DEBUG(e.what());
			throw;
		}
		
	}

};

BuiltinTable SymExec::Engine::builtins;

SymExec::SymExec(const CodeStorage::Storage &stor)
	: engine(new Engine(stor)) {}

SymExec::~SymExec() {
	delete this->engine;
}

void SymExec::run(const CodeStorage::Fnc& main) {
	this->engine->run(main);
}<|MERGE_RESOLUTION|>--- conflicted
+++ resolved
@@ -22,11 +22,8 @@
 
 #include <cl/code_listener.h>
 #include <cl/cl_msg.hh>
-<<<<<<< HEAD
-#include <cl/cl_debug.hh>
-=======
+#include <cl/cldebug.hh>
 #include <cl/clutil.hh>
->>>>>>> 7a35331f
 #include <cl/storage.hh>
 
 #include "treeaut.hh"
@@ -94,21 +91,28 @@
 
 };
 
-typedef enum { safe_ref, ref, reg, value } o_flag_e;
+typedef enum { safe_ref, ref, reg, val } o_flag_e;
 
 struct OperandInfo {
 
 	o_flag_e flag;
-
-	bool deref;
 	Data data;
 	const cl_type* type;
 
+	friend std::ostream& operator<<(std::ostream& os, const OperandInfo& oi) {
+		switch (oi.flag) {
+			case o_flag_e::ref: os << "(ref)" << oi.data.d_ref.root << '+' << oi.data.d_ref.displ; break;
+			case o_flag_e::safe_ref: os << "(safe_ref)" << oi.data.d_ref.root << '+' << oi.data.d_ref.displ; break;
+			case o_flag_e::reg: os << "(reg)" << oi.data.d_ref.root << '+' << oi.data.d_ref.displ; break;
+			case o_flag_e::val: os << "(val)" << oi.data; break;
+		}
+		return os;
+	}
+
 	const cl_accessor* parseItems(const cl_accessor* acc) {
 
 		while (acc && (acc->code == CL_ACCESSOR_ITEM)) {
 			this->data.d_ref.displ += acc->type->items[acc->data.item.id].offset;
-			this->type = acc->type;
 			acc = acc->next;
 		}
 
@@ -121,8 +125,7 @@
 		assert((this->flag == o_flag_e::ref) || (this->flag == o_flag_e::safe_ref));
 
 		if (acc && (acc->code == CL_ACCESSOR_REF)) {
-			this->flag = o_flag_e::value;
-			this->type = acc->type;
+			this->flag = o_flag_e::val;
 			acc = acc->next;
 		} 
 
@@ -132,7 +135,7 @@
 
 	void parseCst(const cl_operand* op) {
 		
-		this->flag = o_flag_e::value;
+		this->flag = o_flag_e::val;
 		this->type = op->type;
 
 		switch (op->data.cst.code) {
@@ -160,7 +163,6 @@
 				throw std::runtime_error("OperandInfo::parseVar(): dereferenced value is not a valid reference!");
 
 			this->flag = o_flag_e::ref;
-			this->type = acc->type;
 			acc = acc->next;
 
 		}
@@ -186,7 +188,6 @@
 				throw std::runtime_error("OperandInfo::parseReg(): dereferenced value is not a valid reference!");
 
 			this->flag = o_flag_e::ref;
-			this->type = acc->type;
 			acc = this->parseItems(acc->next);
 			acc = this->parseRef(acc);
 
@@ -282,7 +283,7 @@
 			switch (var.code) {
 				case CodeStorage::EVar::VAR_LC:
 					if (var.name.empty()) {
-						this->varMap.insert(make_pair(var.uid, make_pair(false, this->regCount++)));
+						this->varMap.insert(make_pair(var.uid, make_pair(false, FIXED_REG_COUNT + this->regCount++)));
 					} else {
 						NodeBuilder::buildNode(this->sfLayout, var.clt, offset);
 						this->varMap.insert(make_pair(var.uid, make_pair(true, offset)));
@@ -300,16 +301,14 @@
 	static void init(FAE& fae) {
 		assert(fae.varCount() == 0);
 		// create ABP and CTX registers
-		fae.varPopulate((size_t)3);
-		fae.varSet(ABP_INDEX, Data::createVoidPtr(0));
+		fae.varPopulate(FIXED_REG_COUNT);
+		fae.varSet(ABP_INDEX, Data::createInt(0));
 		fae.varSet(RET_INDEX, Data::createUndef());
 		fae.varSet(IAX_INDEX, Data::createUndef());
 	}
 
 	void createStackFrame(vector<FAE*>& dst, const FAE& fae) const {
 
-	    CL_DEBUG("entering stack frame: " << CodeStorage::nameOf(this->fnc));
-
 		vector<pair<SelData, Data> > stackInfo;
 
 		for (vector<SelData>::const_iterator i = this->sfLayout.begin(); i != this->sfLayout.end(); ++i)
@@ -318,7 +317,7 @@
 		FAE* tmp = new FAE(fae);
 
 		stackInfo[0].second = tmp->varGet(ABP_INDEX);
-		stackInfo[1].second = Data::createNativePtr((void*)this);
+		stackInfo[1].second = Data::createNativePtr(NULL);
 
 		tmp->varSet(ABP_INDEX, Data::createRef(tmp->nodeCreate(stackInfo)));
 		// TODO: ...
@@ -330,7 +329,7 @@
 		
 	}
 
-	void destroyStackFrame(vector<FAE*> dst, const FAE& fae) const {
+	void destroyStackFrame(vector<FAE*>& dst, const FAE& fae) const {
 
 		FAE tmp(fae);
 
@@ -346,15 +345,15 @@
 		tmp.unsafeNodeDelete(abp.d_ref.root);
 		tmp.varSet(ABP_INDEX, data);
 
-		if (data.isRef()) {
+		if (abp.isRef()) {
 			tmp.nodeLookup(abp.d_ref.root, RET_OFFSET, data);
 			assert(data.isNativePtr());
 			tmp.varSet(RET_INDEX, data);
+			tmp.isolateAtRoot(dst, abp.d_ref.root, FAE::IsolateAllF());
 		} else {
 			tmp.varSet(RET_INDEX, Data::createUndef());
-		}
-
-		tmp.isolateAtRoot(dst, abp.d_ref.root, FAE::IsolateAllF());
+			dst.push_back(new FAE(tmp));
+		}
 		
 	}
 
@@ -362,7 +361,7 @@
 
 		switch (op->code) {
 			case cl_operand_e::CL_OPERAND_VAR: {
-				var_map_type::const_iterator i = this->varMap.find(op->data.var.id);
+				var_map_type::const_iterator i = this->varMap.find(varIdFromOperand(op));
 				assert(i != this->varMap.end());
 				switch (i->second.first) {
 					case true: operandInfo.parseVar(fae, op, i->second.second); break;
@@ -377,13 +376,11 @@
 				assert(false);
 		}
 
-<<<<<<< HEAD
 	}
 /*
 	static SymCtx* extractCtx(const FAE& fae) {
-=======
+
 		var_map_type::iterator i = this->varMap.find(varIdFromOperand(op));
->>>>>>> 7a35331f
 
 		const Data& abp = fae.varGet(CTX_INDEX);
 
@@ -423,7 +420,7 @@
 struct SymOp {
 };
 
-typedef enum { biNone, biMalloc, biFree } builtin_e;
+typedef enum { biNone, biMalloc, biFree, biNondet } builtin_e;
 
 struct BuiltinTable {
 
@@ -434,6 +431,7 @@
 	BuiltinTable() {
 		this->_table["malloc"] = builtin_e::biMalloc;
 		this->_table["free"] = builtin_e::biFree;
+		this->_table["__nondet"] = builtin_e::biNondet;
 	}
 
 	builtin_e operator[](const string& key) {
@@ -502,20 +500,34 @@
 
 			FAE::NormInfo normInfo;
 
-			src.back()->normalize(normInfo);
+			std::vector<size_t> tmp;
+			src.back()->getNearbyReferences(src.back()->varGet(ABP_INDEX).d_ref.root, tmp);
+			src.back()->normalize(normInfo, tmp);
 			src.back()->heightAbstraction();
 
 			TA<label_type> ta(this->taBackend);
 			Index<size_t> index;
 
 			target->fwdConfWrapper.fae2ta(ta, index, *src.back());
-
-			if (TA<label_type>::subseteq(target->fwdConf, ta)) {
+/*
+			TA<label_type> min(this->taBackend);
+
+			ta.minimized(min);
+
+			CL_DEBUG("challenge:" << std::endl << min);
+
+			min.clear();
+
+			target->fwdConf.minimized(min);
+			
+			CL_DEBUG("response:" << std::endl << min);
+*/
+			if (TA<label_type>::subseteq(ta, target->fwdConf)) {
+				delete src.back();
+			} else {
 				target->outConf.push_back(src.back());
+				target->fwdConfWrapper.join(ta, index);
 				changed = true;
-			} else {
-				target->fwdConfWrapper.join(ta, index);
-				delete src.back();
 			}
 
 			src.pop_back();
@@ -560,16 +572,18 @@
 				else
 					data = fae.varGet(oi.data.d_ref.root);
 				break;
-			case o_flag_e::value:
+			case o_flag_e::val:
 				data = oi.data;
 				break;
 			default:
 				assert(false);
 		}
+		CL_DEBUG("read: " << oi << " -> " << data);
 		return data;
 	}
 
 	void writeData(FAE& fae, const OperandInfo& oi, const Data& in, Data& out) {
+		CL_DEBUG("write: " << oi << " -> " << in);
 		switch (oi.flag) {
 			case o_flag_e::ref:
 			case o_flag_e::safe_ref:
@@ -598,37 +612,30 @@
 		state->ctx->parseOperand(dst, fae, &insn->operands[0]);
 		state->ctx->parseOperand(src, fae, &insn->operands[1]);
 
-		assert(*(src.type) == *(dst.type));
-		assert(OperandInfo::isLValue(dst.flag));
-
-		if (src.type->code == cl_type_e::CL_TYPE_PTR && src.data.isVoidPtr()) {
-			assert(dst.type->items[0].type->size == (int)src.data.d_void_ptr);
-			vector<FAE*> tmp;
-			ContainerGuard<vector<FAE*> > g(tmp);
-			if (dst.flag == o_flag_e::ref) {
-				fae.isolateAtRoot(tmp, dst.data.d_ref.root, FAE::IsolateOneF(dst.data.d_ref.displ));
-			} else {
-				tmp.push_back(new FAE(fae));
-			}
+		assert(src.type->code == dst.type->code);
+
+		if (
+			src.type->code == cl_type_e::CL_TYPE_PTR &&
+			src.type->items[0].type->code == cl_type_e::CL_TYPE_VOID &&
+			dst.type->items[0].type->code != cl_type_e::CL_TYPE_VOID
+		) {
+			vector<FAE*> tmp, tmp2;
+			ContainerGuard<vector<FAE*> > f(tmp), g(tmp2);
+			this->isolateIfNeeded(tmp, itov((FAE*)&fae), src, itov((size_t)0));
+			this->isolateIfNeeded(tmp2, tmp, dst, itov((size_t)0));
 			vector<SelData> sels;
 			NodeBuilder::buildNode(sels, dst.type->items[0].type);
-			for (vector<FAE*>::iterator i = tmp.begin(); i != tmp.end(); ++i) {
-				Data data = Data::createRef((*i)->nodeCreate(sels)), out;
-				switch (dst.flag) {
-					case o_flag_e::ref:
-					case o_flag_e::safe_ref:
-						(*i)->nodeModify(dst.data.d_ref.root, dst.data.d_ref.displ, data, out);
-						break;
-					case o_flag_e::reg:
-						(*i)->varSet(dst.data.d_ref.root, data);
-						break;
-					default:
-						assert(false);					
-				}
+			for (vector<FAE*>::iterator i = tmp2.begin(); i != tmp2.end(); ++i) {
+				Data data = this->readData(**i, src, itov((size_t)0)); 
+				assert(dst.type->items[0].type->size == (int)data.d_void_ptr);
+				Data data2 = Data::createRef((*i)->nodeCreate(sels)), out;
+				this->writeData(**i, dst, data2, out);
 			}
-			this->enqueueNextInsn(state, tmp);
+			this->enqueueNextInsn(state, tmp2);
 			return;
 		}
+
+		assert(*(src.type) == *(dst.type));
 
 		vector<size_t> offs;
 		NodeBuilder::buildNode(offs, src.type);
@@ -644,11 +651,21 @@
 			this->writeData(**i, dst, data, dataOut);
 		}
 
+		g.release();
+
 		this->enqueueNextInsn(state, tmp2);
 		
 	}
 
-	void execCmp(SymState* state, const FAE& fae, const CodeStorage::Insn* insn, bool neg) {
+	static void dataEq(const Data& x, const Data& y, bool neg, vector<Data>& res) {
+		if (x.isUnknw() || y.isUnknw()) {
+			res.push_back(Data::createBool(false));
+			res.push_back(Data::createBool(true));
+		} else
+			res.push_back(Data::createBool((x == y) != neg));
+	}
+
+	void execEq(SymState* state, const FAE& fae, const CodeStorage::Insn* insn, bool neg) {
 		OperandInfo dst, src1, src2;
 		state->ctx->parseOperand(dst, fae, &insn->operands[0]);
 		state->ctx->parseOperand(src1, fae, &insn->operands[1]);
@@ -664,8 +681,8 @@
 		vector<size_t> offs2;
 		NodeBuilder::buildNode(offs2, src2.type);
 
-		vector<FAE*> tmp, tmp2, tmp3;
-		ContainerGuard<vector<FAE*> > f(tmp), g(tmp2), h(tmp3);
+		vector<FAE*> tmp, tmp2, tmp3, tmp4;
+		ContainerGuard<vector<FAE*> > f(tmp), g(tmp2), h(tmp3), k(tmp4);
 
 		this->isolateIfNeeded(tmp, itov((FAE*)&fae), src1, offs1);
 		this->isolateIfNeeded(tmp2, tmp, src2, offs2); 
@@ -674,58 +691,125 @@
 		for (vector<FAE*>::iterator i = tmp3.begin(); i != tmp3.end(); ++i) {
 			Data data1 = this->readData(**i, src1, offs1);
 			Data data2 = this->readData(**i, src2, offs2);
-			Data res = Data::createBool((data1 == data2) != neg), dataOut;
+			vector<Data> res;
+			Engine::dataEq(data1, data2, neg, res);
+			Data dataOut;
+			for (vector<Data>::iterator j = res.begin(); j != res.end(); ++j) {
+				tmp4.push_back(new FAE(**i));
+				this->writeData(*tmp4.back(), dst, *j, dataOut);
+			}
+		}
+
+		k.release();
+
+		this->enqueueNextInsn(state, tmp4);
+		
+	}
+
+	void execPlus(SymState* state, const FAE& fae, const CodeStorage::Insn* insn) {
+		OperandInfo dst, src1, src2;
+		state->ctx->parseOperand(dst, fae, &insn->operands[0]);
+		state->ctx->parseOperand(src1, fae, &insn->operands[1]);
+		state->ctx->parseOperand(src2, fae, &insn->operands[2]);
+
+		assert(dst.type->code == cl_type_e::CL_TYPE_INT);
+		assert(src1.type->code == cl_type_e::CL_TYPE_INT);
+		assert(src2.type->code == cl_type_e::CL_TYPE_INT);
+
+		vector<size_t> offs1;
+		NodeBuilder::buildNode(offs1, src1.type);
+
+		vector<size_t> offs2;
+		NodeBuilder::buildNode(offs2, src2.type);
+
+		vector<FAE*> tmp, tmp2, tmp3;
+		ContainerGuard<vector<FAE*> > f(tmp), g(tmp2), h(tmp3);
+
+		this->isolateIfNeeded(tmp, itov((FAE*)&fae), src1, offs1);
+		this->isolateIfNeeded(tmp2, tmp, src2, offs2); 
+		this->isolateIfNeeded(tmp3, tmp2, dst, itov((size_t)0));
+
+		for (vector<FAE*>::iterator i = tmp3.begin(); i != tmp3.end(); ++i) {
+			Data data1 = this->readData(**i, src1, offs1);
+			Data data2 = this->readData(**i, src2, offs2);
+			assert(data1.isInt() && data2.isInt());
+			Data res = Data::createInt((data1.d_int + data2.d_int > 0)?(1):(0)), dataOut;
 			this->writeData(**i, dst, res, dataOut);
 		}
 
-		this->enqueueNextInsn(state, tmp2);
+		h.release();
+
+		this->enqueueNextInsn(state, tmp3);
 		
 	}
 
 	void execMalloc(SymState* state, const FAE& fae, const CodeStorage::Insn* insn) {
 		OperandInfo dst, src;
 		state->ctx->parseOperand(dst, fae, &insn->operands[0]);
-		assert(dst.flag == o_flag_e::reg);
 		state->ctx->parseOperand(src, fae, &insn->operands[2]);
 		assert(src.type->code == cl_type_e::CL_TYPE_INT);
 
+		vector<FAE*> tmp, tmp2;
+		ContainerGuard<vector<FAE*> > f(tmp), g(tmp2);
+
+		this->isolateIfNeeded(tmp, itov((FAE*)&fae), src, itov((size_t)0));
+		this->isolateIfNeeded(tmp2, tmp, dst, itov((size_t)0));
+
+		for (vector<FAE*>::iterator i = tmp2.begin(); i != tmp2.end(); ++i) {
+			Data data = this->readData(**i, src, itov((size_t)0)), out;
+			assert(data.isInt());
+			this->writeData(**i, dst, Data::createVoidPtr(data.d_int), out);
+		}
+
+		g.release();
+
+		this->enqueueNextInsn(state, tmp2);
+	
+	}
+
+	void execFree(SymState* state, const FAE& fae, const CodeStorage::Insn* insn) {
+
+		OperandInfo src;
+		state->ctx->parseOperand(src, fae, &insn->operands[2]);
+
+		vector<FAE*> tmp, tmp2;
+		ContainerGuard<vector<FAE*> > f(tmp), g(tmp2);
+
+		this->isolateIfNeeded(tmp, itov((FAE*)&fae), src, itov((size_t)0));
+
+		for (vector<FAE*>::iterator i = tmp.begin(); i != tmp.end(); ++i) {
+			Data data = this->readData(**i, src, itov((size_t)0));
+			assert(data.isRef() && (data.d_ref.displ == 0));
+			size_t start = tmp2. size();
+			(*i)->isolateAtRoot(tmp2, data.d_ref.root, FAE::IsolateAllF());
+			for (size_t j = start; j < tmp2.size(); ++j)
+				tmp2[j]->nodeDelete(data.d_ref.root);
+		}
+
+		g.release();
+
+		this->enqueueNextInsn(state, tmp2);
+		
+	}
+
+	void execNondet(SymState* state, const FAE& fae, const CodeStorage::Insn* insn) {
+		OperandInfo dst;
+		state->ctx->parseOperand(dst, fae, &insn->operands[0]);
+
 		vector<FAE*> tmp;
-		ContainerGuard<vector<FAE*> > g(tmp);
-
-		if (src.flag == o_flag_e::ref) {
-			fae.isolateAtRoot(tmp, src.data.d_ref.root, FAE::IsolateOneF(src.data.d_ref.displ));
-		} else {
-			tmp.push_back(new FAE(fae));
-		}
+		ContainerGuard<vector<FAE*> > f(tmp);
+
+		this->isolateIfNeeded(tmp, itov((FAE*)&fae), dst, itov((size_t)0));
 
 		for (vector<FAE*>::iterator i = tmp.begin(); i != tmp.end(); ++i) {
-			if (OperandInfo::isRef(src.flag))
-				(*i)->nodeLookup(src.data.d_ref.root, src.data.d_ref.displ, src.data);
-			assert(src.data.isInt());
-			(*i)->varSet(dst.data.d_ref.root, Data::createVoidPtr(src.data.d_int));
-		}
+			Data out;
+			this->writeData(**i, dst, Data::createUnknw(), out);
+		}
+
+		f.release();
 
 		this->enqueueNextInsn(state, tmp);
 	
-	}
-
-	void execFree(SymState* state, const FAE& fae, const CodeStorage::Insn* insn) {
-
-		OperandInfo dst;
-		state->ctx->parseOperand(dst, fae, &insn->operands[2]);
-		assert(dst.flag == o_flag_e::ref);
-		assert(dst.data.d_ref.displ == 0);
-
-		vector<FAE*> tmp;
-		ContainerGuard<vector<FAE*> > g(tmp);
-
-		fae.isolateAtRoot(tmp, dst.data.d_ref.root, FAE::IsolateAllF());
-
-		for (vector<FAE*>::iterator i = tmp.begin(); i != tmp.end(); ++i)
-			(*i)->nodeDelete(dst.data.d_ref.root);
-
-		this->enqueueNextInsn(state, tmp);
-		
 	}
 
 	void execJmp(SymState* state, const FAE& fae, const CodeStorage::Insn* insn) {
@@ -758,11 +842,24 @@
 				tmp3.push_back(*i);
 		}
 
-		tmp.clear();
+		g.release();
 
 		this->stateUnion(this->getState(insn->targets[0]->begin(), state->ctx), tmp2);
 		this->stateUnion(this->getState(insn->targets[1]->begin(), state->ctx), tmp3);
 
+	}
+
+
+	void execRet(SymState* state, const FAE& fae, const CodeStorage::Insn* insn) {
+
+		vector<FAE*> tmp;
+		ContainerGuard<vector<FAE*> > f(tmp);
+
+		state->ctx->destroyStackFrame(tmp, fae);
+
+		for (vector<FAE*>::iterator i = tmp.begin(); i != tmp.end(); ++i)
+			(*i)->check();
+		
 	}
 
 	void execInsn(SymState* state, const FAE& fae, const CodeStorage::Insn* insn) {
@@ -782,10 +879,13 @@
 			case cl_insn_e::CL_INSN_BINOP:
 				switch (insn->subCode) {
 					case cl_binop_e::CL_BINOP_EQ:
-						this->execCmp(state, fae, insn, false);
+						this->execEq(state, fae, insn, false);
 						break;
 					case cl_binop_e::CL_BINOP_NE:
-						this->execCmp(state, fae, insn, true);
+						this->execEq(state, fae, insn, true);
+						break;
+					case cl_binop_e::CL_BINOP_PLUS:
+						this->execPlus(state, fae, insn);
 						break;
 					default:
 						assert(false);
@@ -802,11 +902,18 @@
 					case builtin_e::biFree:
 						this->execFree(state, fae, insn);
 						break;
+					case builtin_e::biNondet:
+						this->execNondet(state, fae, insn);
+						break;
 					default:
 						assert(false);
 				}
 				break;
 
+			case cl_insn_e::CL_INSN_RET:
+				this->execRet(state, fae, insn);
+				break;
+
 			case cl_insn_e::CL_INSN_JMP:
 				this->execJmp(state, fae, insn);
 				break;
@@ -835,9 +942,25 @@
 
 			assert(*i);
 
-			CL_DEBUG(std::endl << **i << std::endl);
-
-			this->execInsn(state, **i, *state->insn);
+			const cl_location* loc = &(*state->insn)->loc;
+
+			CL_DEBUG("configuration: " << std::endl << **i << std::endl);
+			if (loc->file)
+				CL_DEBUG(loc->file << ':' << loc->line << ": " << **state->insn);
+			else
+				CL_DEBUG("<unknown location>: " << **state->insn);
+
+			try {
+				
+				this->execInsn(state, **i, *state->insn);
+
+			} catch (...) {
+				if (loc->file)
+					CL_DEBUG(loc->file << ':' << loc->line << ": ");
+				else
+					CL_DEBUG("<unknown location>: ");
+				throw;
+			}
 
 		}
 
@@ -877,6 +1000,10 @@
 		// enter main stack frame
 		mainCtx->createStackFrame(init->outConf, fae);
 
+	    CL_DEBUG("initial state dump ...");
+		for (std::vector<FAE*>::iterator i = init->outConf.begin(); i != init->outConf.end(); ++i)
+			CL_DEBUG(std::endl << **i);
+
 	    CL_DEBUG("sheduling initial state ...");
 		// schedule initial state for processing
 		this->todo.push_back(init);
@@ -886,9 +1013,6 @@
 			while (!todo.empty()) {
 
 				SymState* state = this->todo.back();
-
-				CL_DEBUG("executing location : " << **state->insn);
-
 				this->todo.pop_back();
 				this->processState(state);
 
