/*
 * Copyright (C) 2011 Jiri Simacek
 *
 * This file is part of forester.
 *
 * predator is free software: you can redistribute it and/or modify
 * it under the terms of the GNU General Public License as published by
 * the Free Software Foundation, either version 3 of the License, or
 * any later version.
 *
 * forester is distributed in the hope that it will be useful,
 * but WITHOUT ANY WARRANTY; without even the implied warranty of
 * MERCHANTABILITY or FITNESS FOR A PARTICULAR PURPOSE.  See the
 * GNU General Public License for more details.
 *
 * You should have received a copy of the GNU General Public License
 * along with predator.  If not, see <http://www.gnu.org/licenses/>.
 */

#ifndef FOLDING_H
#define FOLDING_H

#include <vector>
#include <set>
#include <stdexcept>
#include <algorithm>

#include "forestautext.hh"
#include "abstractbox.hh"
#include "boxman.hh"
#include "connection_graph.hh"

class Folding {

	FAE& fae;
	BoxMan& boxMan;

protected:

	static void copyBox(std::vector<size_t>& lhs, std::vector<const AbstractBox*>& label,
		const AbstractBox* box, const std::vector<size_t>& srcLhs, size_t& srcOffset) {

		for (size_t i = 0; i < box->getArity(); ++i, ++srcOffset)
			lhs.push_back(srcLhs[srcOffset]);

		label.push_back(box);

	}

<<<<<<< HEAD
	static const ConnectionGraph::CutpointSignature& getSignature(size_t state,
		const ConnectionGraph::StateToCutpointSignatureMap& signatures) {

		auto iter = signatures.find(state);

		assert(iter != signatures.end());

		return iter->second;

	}

	static bool isSignaturesCompatible(const ConnectionGraph::CutpointSignature& s1,
		const ConnectionGraph::CutpointSignature& s2) {

		if (s1.size() != s2.size())
			return false;

		for (size_t i = 0; i < s1.size(); ++i) {

			if (s1[i].root != s2[i].root)
				return false;

			if (s1[i].forwardSelector != s2[i].forwardSelector)
				return false;

			if (s1[i].backwardSelector != s2[i].backwardSelector)
				return false;

			if (s1[i].defines != s2[i].defines)
				return false;

		}

		return true;

	}

=======
>>>>>>> 07c37297
	void cutBox(TA<label_type>& res, TA<label_type>& complement,
		ConnectionGraph::CutpointSignature& complementSignature, size_t root, size_t target,
		const ConnectionGraph::StateToCutpointSignatureMap& signatures) {

		assert(root < this->fae.roots.size());
		assert(this->fae.roots[root]);

		const TA<label_type>& src = *this->fae.roots[root];

<<<<<<< HEAD
		std::unordered_set<const AbstractBox*> boxes;
=======
		ConnectionGraph::CutpointSignature tmp;
>>>>>>> 07c37297

		// enumerate which boxes to fold
		for (auto k = src.getFinalStates().begin(); k != src.getFinalStates().end(); ++k) {

			for (auto i = src.begin(*k); i != src.end(*k, i); ++i) {

				size_t lhsOffset = 0;

				const TT<label_type>& t = *i;

<<<<<<< HEAD
				for (auto& box : t.label()->getNode()) {

					// look for target cutpoint
=======
				tmp.clear();

				for (auto& box : t.label()->getNode()) {

					bool found = false;

>>>>>>> 07c37297
					for (size_t j = 0; j < box->getArity(); ++j) {

						assert(lhsOffset + j < t.lhs().size());

<<<<<<< HEAD
						if (ConnectionGraph::containsCutpoint(
							Folding::getSignature(t.lhs()[lhsOffset + j], signatures), target)
						) {

							boxes.insert(box);

							break;
=======
						auto iter = signatures.find(t.lhs()[lhsOffset + j]);
>>>>>>> 07c37297

						if (iter == signatures.end())
							continue;

<<<<<<< HEAD
					}

					lhsOffset += box->getArity();

				}

			}

		}

		ConnectionGraph::CutpointSignature tmp;

		for (auto k = src.getFinalStates().begin(); k != src.getFinalStates().end(); ++k) {

			size_t freshFinalState = this->fae.freshState();

			for (auto i = src.begin(*k); i != src.end(*k, i); ++i) {

				std::vector<size_t> lhs, cLhs;
				std::vector<const AbstractBox*> label, cLabel;
=======
						if (!found && !ConnectionGraph::containsCutpoint(iter->second, target))
							continue;

						found = true;

						ConnectionGraph::processStateSignature(
							tmp, (StructuralBox*)box, j, t.lhs()[lhsOffset + j], iter->second
						);
>>>>>>> 07c37297

				size_t lhsOffset = 0;

				const TT<label_type>& t = *i;

				tmp.clear();

				// split transition
				for (auto& box : t.label()->getNode()) {

<<<<<<< HEAD
					if (boxes.count(box) == 0) {
=======
					if (found) {
>>>>>>> 07c37297

						Folding::copyBox(cLhs, cLabel, box, t.lhs(), lhsOffset);

					} else {

<<<<<<< HEAD
						for (size_t j = 0; j < box->getArity(); ++j) {

							assert(lhsOffset + j < t.lhs().size());

							ConnectionGraph::processStateSignature(
								tmp,
								(StructuralBox*)box,
								j,
								t.lhs()[lhsOffset + j],
								Folding::getSignature(t.lhs()[lhsOffset + j], signatures)
							);

						}

						Folding::copyBox(cLhs, cLabel, box, t.lhs(), lhsOffset);
=======
						Folding::copyBox(lhs, label, box, t.lhs(), lhsOffset);
>>>>>>> 07c37297

					}

				}

				ConnectionGraph::normalizeSignature(tmp);

				assert(tmp.size());

				if (complementSignature.empty())
					complementSignature = tmp;

				// a bit hacky but who cares
				assert(Folding::isSignaturesCompatible(complementSignature, tmp));

				for (size_t i = 0; i < tmp.size(); ++i) {

					if (complementSignature[i].joint)
						complementSignature[i].joint = tmp[i].joint;

				}

				assert(label.size());
				FAE::reorderBoxes(label, lhs);
				res.addTransition(lhs, this->fae.boxMan->lookupLabel(label), freshFinalState);

				assert(cLabel.size());
				FAE::reorderBoxes(cLabel, cLhs);
				complement.addTransition(cLhs, this->fae.boxMan->lookupLabel(cLabel), freshFinalState);

			}

			res.addFinalState(freshFinalState);
			complement.addFinalState(freshFinalState);

		}

		src.copyTransitions(res);
		src.copyTransitions(complement);

	}

	std::pair<std::shared_ptr<TA<label_type>>, std::shared_ptr<TA<label_type>>> separateCutpoint(
		ConnectionGraph::CutpointSignature& boxSignature, size_t root, size_t cutpoint,
		const ConnectionGraph::StateToCutpointSignatureMap& signatures) {

		auto ta = std::shared_ptr<TA<label_type>>(this->fae.allocTA());
		auto tmp = std::shared_ptr<TA<label_type>>(this->fae.allocTA());

		this->cutBox(*ta, *tmp, boxSignature, root, cutpoint, signatures);

		auto tmp2 = std::shared_ptr<TA<label_type>>(this->fae.allocTA());

		tmp->unreachableFree(*tmp2);

		return std::make_pair(ta, tmp2);

	}

	std::shared_ptr<TA<label_type>> relabelReferences(const TA<label_type>& ta,
		std::vector<size_t>& index) {

		auto tmp = std::shared_ptr<TA<label_type>>(this->fae.allocTA());

		this->fae.relabelReferences(*tmp, ta, index);

		return tmp;

	}

	std::shared_ptr<TA<label_type>> joinBox(const TA<label_type>& source, size_t root,
		const Box* box, const ConnectionGraph::CutpointSignature& signature) {

		auto ta = std::shared_ptr<TA<label_type>>(this->fae.allocTA());

		size_t state = source.getFinalState();

		ta->addFinalState(state);

		for (auto i = source.begin(); i != source.end(); ++i) {

			if (i->rhs() != state) {

				ta->addTransition(*i);

				continue;

			}

			std::vector<const AbstractBox*> label(i->label()->getNode());
			std::vector<size_t> lhs(i->lhs());

			label.push_back(box);

			for (auto& cutpoint : signature) {

				if (cutpoint.root == root)
					continue;

				lhs.push_back(
					this->fae.addData(*ta, Data::createRef(cutpoint.root))
				);

			}

			FAE::reorderBoxes(label, lhs);

			ta->addTransition(lhs, this->fae.boxMan->lookupLabel(label), state);

		}

		return ta;

	}

	static void updateSelectorMap(std::unordered_map<size_t, size_t>& m, size_t selector,
		const ConnectionGraph::CutpointSignature& signature) {

		for (auto& cutpoint : signature)

			m.insert(std::make_pair(cutpoint.root, selector));

	}

	// compute cutpoint-to-selector mapping, i.e. tell which selector one needs to take
	// in order to reach a given cutpoint
	static void computeSelectorMap(std::unordered_map<size_t, size_t>& selectorMap,
		const TT<label_type>& t, const ConnectionGraph::StateToCutpointSignatureMap& stateMap) {

		size_t lhsOffset = 0;

		for (auto& absBox : t.label()->getNode()) {

			switch (absBox->getType()) {

				case box_type_e::bSel: {

					auto iter = stateMap.find(t.lhs()[lhsOffset]);

					assert(iter != stateMap.end());

					Folding::updateSelectorMap(
						selectorMap, ((const SelBox*)absBox)->getData().offset, iter->second
					);

					break;
				}

				case box_type_e::bBox: {

					const Box* box = (const Box*)absBox;

					for (size_t i = 0; i < box->getArity(); ++i) {

						auto iter = stateMap.find(t.lhs()[lhsOffset + i]);

						assert(iter != stateMap.end());

						Folding::updateSelectorMap(
							selectorMap, box->getSelector(i), iter->second
						);

					}

					break;

				}

				default: break;

			}

			lhsOffset += absBox->getArity();

		}

	}

	static bool checkSelectorMap(const std::unordered_map<size_t, size_t>& selectorMap,
		const TA<label_type>& ta, const ConnectionGraph::StateToCutpointSignatureMap& stateMap) {

		for (TA<label_type>::iterator i = ta.accBegin(); i != ta.accEnd(i); ++i) {

			std::unordered_map<size_t, size_t> m;

			Folding::computeSelectorMap(m, *i, stateMap);

			if (m != selectorMap)
				return false;

		}

		return true;

	}

	static void computeSelectorMap(std::unordered_map<size_t, size_t>& selectorMap,
		const TA<label_type>& ta, const ConnectionGraph::StateToCutpointSignatureMap& stateMap) {

		assert(ta.accBegin() != ta.accEnd());

		Folding::computeSelectorMap(selectorMap, *ta.accBegin(), stateMap);

		assert(Folding::checkSelectorMap(selectorMap, ta, stateMap));

	}

	static size_t extractSelector(const std::unordered_map<size_t, size_t>& selectorMap,
		size_t target) {

		auto iter = selectorMap.find(target);

		assert(iter != selectorMap.end());

		return iter->second;

	}

	// transform
	static void extractInputMap(std::vector<size_t>& inputMap,
		const std::unordered_map<size_t, size_t>& selectorMap, size_t root,
		const std::vector<size_t>& index) {

		assert(index[root] == 0);

		inputMap.resize(selectorMap.size());

		size_t count = 0;

		for (auto& cutpointSelectorPair : selectorMap) {

			if (cutpointSelectorPair.first == root) {

				// reference to root does not appear in the box interface
				continue;

			}

			assert(cutpointSelectorPair.first < index.size());

			if (index[cutpointSelectorPair.first] == (size_t)(-1))
				continue;

			assert(index[cutpointSelectorPair.first] >= 1);
			assert(index[cutpointSelectorPair.first] < inputMap.size() + 1);

			inputMap[index[cutpointSelectorPair.first] - 1] = cutpointSelectorPair.second;

			++count;
		}

		inputMap.resize(count);

	}

	static bool checkSingular(const TA<label_type>& ta, bool result,
		const ConnectionGraph::StateToCutpointSignatureMap& stateMap) {

		for (auto& state : ta.getFinalStates()) {

			auto iter = stateMap.find(state);

			assert(iter != stateMap.end());

			if (iter->second.empty() != result)
				return false;

		}

		return true;

	}

	static bool isSingular(const TA<label_type>& ta) {

		ConnectionGraph::StateToCutpointSignatureMap stateMap;

		ConnectionGraph::computeSignatures(stateMap, ta);

		assert(ta.getFinalStates().size());

		auto iter = stateMap.find(*ta.getFinalStates().begin());

		assert(iter != stateMap.end());

		bool result = iter->second.empty();

		assert(Folding::checkSingular(ta, result, stateMap));

		return result;

	}
<<<<<<< HEAD
*/
	bool makeType1Box(std::shared_ptr<const Box>& box, size_t root, size_t aux, const std::set<size_t>& forbidden, bool conditional = true, bool test = false) {
=======
>>>>>>> 07c37297

	bool makeType1Box(size_t root, size_t aux, const std::set<size_t>& forbidden) {

		if (forbidden.count(aux))
			return false;

		assert(root < this->fae.roots.size());

		std::vector<size_t> index(this->fae.roots.size(), (size_t)(-1)), inputMap;
		std::unordered_map<size_t, size_t> selectorMap;
		ConnectionGraph::StateToCutpointSignatureMap signatures;
		ConnectionGraph::CutpointSignature outputSignature;

		size_t start = 0;

		ConnectionGraph::computeSignatures(signatures, *this->fae.roots[root]);

		auto p = this->separateCutpoint(outputSignature, root, aux, signatures);

		index[root] = start++;

		for (auto& cutpoint : outputSignature) {

			if (forbidden.count(cutpoint.root))
				return false;

			assert(cutpoint.root < index.size());

			if (cutpoint.root != root)
				index[cutpoint.root] = start++;

		}

		Folding::computeSelectorMap(selectorMap, *this->fae.roots[root], signatures);
		Folding::extractInputMap(inputMap, selectorMap, root, index);

		std::unique_ptr<Box> boxPtr(
			this->boxMan.createType1Box(
				root,
				this->relabelReferences(*p.second, index),
				outputSignature,
				inputMap,
				index
			)
		);

<<<<<<< HEAD
		auto boxPtr = (conditional)?(this->boxMan.lookupBox(*box)):(this->boxMan.getBox(*box));
=======
		const Box* box = this->boxMan.lookupBox(*boxPtr);
>>>>>>> 07c37297

		if (!box)
			return false;

<<<<<<< HEAD
		if (test)
			return true;

		this->fae.roots[root] = this->joinBox(*p.first, root, boxPtr, outputSignature);
=======
		this->fae.roots[root] = this->joinBox(*p.first, root, box, outputSignature);
>>>>>>> 07c37297
		this->fae.connectionGraph.invalidate(root);

		return true;

	}

<<<<<<< HEAD
	bool makeType2Box(std::shared_ptr<const Box>& box, size_t root, size_t aux, const std::set<size_t>& forbidden, bool conditional = true, bool test = false) {

		box = nullptr;
=======
	bool makeType2Box(size_t root, size_t aux, const std::set<size_t>& forbidden) {
>>>>>>> 07c37297

		if (forbidden.count(aux))
			return false;

		assert(root < this->fae.roots.size());
		assert(aux < this->fae.roots.size());

		std::vector<size_t> index(this->fae.roots.size(), (size_t)(-1)), index2, inputMap;
		std::vector<bool> rootMask(this->fae.roots.size(), false);
		std::unordered_map<size_t, size_t> selectorMap;
		ConnectionGraph::StateToCutpointSignatureMap signatures;
		ConnectionGraph::CutpointSignature outputSignature, inputSignature;

		size_t start = 0;

		ConnectionGraph::computeSignatures(signatures, *this->fae.roots[root]);

		auto p = this->separateCutpoint(outputSignature, root, aux, signatures);

		index[root] = start++;

		for (auto& cutpoint : outputSignature) {
/*
			// we assume type 1 box is not present
			assert(cutpoint.root != root);
*/
			if (cutpoint.root == root)
				return false;

			if (forbidden.count(cutpoint.root))
				return false;

			assert(cutpoint.root < index.size());

			if (cutpoint.root != root)
				index[cutpoint.root] = start++;

		}

		Folding::computeSelectorMap(selectorMap, *this->fae.roots[root], signatures);
		Folding::extractInputMap(inputMap, selectorMap, root, index);

		signatures.clear();

		ConnectionGraph::computeSignatures(signatures, *this->fae.roots[aux]);

		auto auxP = this->separateCutpoint(inputSignature, aux, root, signatures);
/*
		if (Folding::isSingular(*auxP.first))
			return false;
*/
		index2 = index;

		for (auto& cutpoint : inputSignature) {

			if (forbidden.count(cutpoint.root))
				return false;

			assert(cutpoint.root < index.size());

			if (index[cutpoint.root] == (size_t)(-1)) {

				assert(index2[cutpoint.root] == (size_t)(-1));

				index2[cutpoint.root] = start++;

			}

		}

		selectorMap.clear();

		Folding::computeSelectorMap(selectorMap, *this->fae.roots[aux], signatures);

		size_t selector = Folding::extractSelector(selectorMap, root);

		std::unique_ptr<Box> boxPtr(
			this->boxMan.createType2Box(
				root,
				this->relabelReferences(*p.second, index),
				outputSignature,
				inputMap,
				aux,
				this->relabelReferences(*auxP.second, index2),
				inputSignature,
				selector,
				index
			)
		);

<<<<<<< HEAD
		auto boxPtr = (conditional)?(this->boxMan.lookupBox(*box)):(this->boxMan.getBox(*box));
=======
		const Box* box = this->boxMan.lookupBox(*boxPtr);
>>>>>>> 07c37297

		if (!box)
			return false;

<<<<<<< HEAD
		if (test)
			return true;

		this->fae.roots[root] = this->joinBox(*p.first, root, boxPtr, outputSignature);
=======
		this->fae.roots[root] = this->joinBox(*p.first, root, box, outputSignature);
>>>>>>> 07c37297
		this->fae.connectionGraph.invalidate(root);

		this->fae.roots[aux] = auxP.first;
		this->fae.connectionGraph.invalidate(aux);

		return true;

	}

public:

<<<<<<< HEAD
	bool discover(size_t root, const std::set<size_t>& forbidden, bool conditional) {
=======
	bool discover(size_t root, const std::set<size_t>& forbidden = std::set<size_t>()) {
>>>>>>> 07c37297

		assert(this->fae.connectionGraph.isValid());
		assert(this->fae.roots.size() == this->fae.connectionGraph.data.size());
		assert(root < this->fae.roots.size());
		assert(this->fae.roots[root]);

<<<<<<< HEAD
		CL_CDEBUG(3, "folding: " << this->fae);

		std::shared_ptr<const Box> box;
=======
		std::vector<size_t> aux;

		this->fae.updateConnectionGraph();

		CL_CDEBUG(3, "folding: " << this->fae);
>>>>>>> 07c37297

		// save state offset
		this->fae.pushStateOffset();

		for (auto& cutpoint : this->fae.connectionGraph.data[root].signature) {

			if (cutpoint.root == root) {

				CL_CDEBUG(3, "type 1 cutpoint detected at root " << root);

<<<<<<< HEAD
				if (this->makeType1Box(box, root, root, forbidden, conditional))
					return true;

=======
				if (this->makeType1Box(root, root, forbidden))
					return true;

				CL_CDEBUG(3, "bailing out ...");

>>>>>>> 07c37297
				this->fae.popStateOffset();

				continue;

			}

			if (cutpoint.joint) {

				CL_CDEBUG(3, "type 2 cutpoint detected at root " << root);

<<<<<<< HEAD
				if (this->makeType1Box(box, root, cutpoint.root, forbidden, conditional))
					return true;

=======
				if (this->makeType1Box(root, cutpoint.root, forbidden))
					return true;

				CL_CDEBUG(3, "bailing out ...");

>>>>>>> 07c37297
				this->fae.popStateOffset();

				continue;
			}

			size_t selectorToRoot = ConnectionGraph::getSelectorToTarget(
				this->fae.connectionGraph.data[cutpoint.root].signature, root
			);

			if (selectorToRoot == (size_t)(-1))
				continue;
/*
			if (selectorToRoot == cutpoint.forwardSelector)
				continue;
*/
			size_t root1 = root, root2 = cutpoint.root;

<<<<<<< HEAD
			if (!conditional && (selectorToRoot < cutpoint.forwardSelector) &&
				this->makeType2Box(box, root2, root1, forbidden, true, true))
					continue;

			CL_CDEBUG(3, "type 3 cutpoint detected at roots " << root1 << " and " << root2);

			if (this->makeType2Box(box, root1, root2, forbidden, conditional))
				return true;
=======
			if (selectorToRoot < cutpoint.forwardSelector)
				std::swap(root1, root2);

			CL_CDEBUG(3, "type 3 cutpoint detected at roots " << root1 << " and " << root2);

			if (this->makeType2Box(root1, root2, forbidden))
				return true;

			CL_CDEBUG(3, "bailing out ...");
>>>>>>> 07c37297

			this->fae.popStateOffset();

		}

		return false;

	}

public:

	Folding(FAE& fae, BoxMan& boxMan) : fae(fae), boxMan(boxMan) {}

};

#endif<|MERGE_RESOLUTION|>--- conflicted
+++ resolved
@@ -3,7 +3,7 @@
  *
  * This file is part of forester.
  *
- * predator is free software: you can redistribute it and/or modify
+ * forester is free software: you can redistribute it and/or modify
  * it under the terms of the GNU General Public License as published by
  * the Free Software Foundation, either version 3 of the License, or
  * any later version.
@@ -14,7 +14,7 @@
  * GNU General Public License for more details.
  *
  * You should have received a copy of the GNU General Public License
- * along with predator.  If not, see <http://www.gnu.org/licenses/>.
+ * along with forester.  If not, see <http://www.gnu.org/licenses/>.
  */
 
 #ifndef FOLDING_H
@@ -24,6 +24,7 @@
 #include <set>
 #include <stdexcept>
 #include <algorithm>
+#include <unordered_map>
 
 #include "forestautext.hh"
 #include "abstractbox.hh"
@@ -35,19 +36,20 @@
 	FAE& fae;
 	BoxMan& boxMan;
 
+	std::unordered_map<Box, std::set<std::pair<size_t, size_t>>, boost::hash<Box>> boxCache;
+
 protected:
 
 	static void copyBox(std::vector<size_t>& lhs, std::vector<const AbstractBox*>& label,
-		const AbstractBox* box, const std::vector<size_t>& srcLhs, size_t& srcOffset) {
-
-		for (size_t i = 0; i < box->getArity(); ++i, ++srcOffset)
-			lhs.push_back(srcLhs[srcOffset]);
+		const AbstractBox* box, const std::vector<size_t>& srcLhs, const size_t& srcOffset) {
+
+		for (size_t i = 0; i < box->getArity(); ++i)
+			lhs.push_back(srcLhs[srcOffset + i]);
 
 		label.push_back(box);
 
 	}
 
-<<<<<<< HEAD
 	static const ConnectionGraph::CutpointSignature& getSignature(size_t state,
 		const ConnectionGraph::StateToCutpointSignatureMap& signatures) {
 
@@ -85,8 +87,6 @@
 
 	}
 
-=======
->>>>>>> 07c37297
 	void cutBox(TA<label_type>& res, TA<label_type>& complement,
 		ConnectionGraph::CutpointSignature& complementSignature, size_t root, size_t target,
 		const ConnectionGraph::StateToCutpointSignatureMap& signatures) {
@@ -96,11 +96,7 @@
 
 		const TA<label_type>& src = *this->fae.roots[root];
 
-<<<<<<< HEAD
 		std::unordered_set<const AbstractBox*> boxes;
-=======
-		ConnectionGraph::CutpointSignature tmp;
->>>>>>> 07c37297
 
 		// enumerate which boxes to fold
 		for (auto k = src.getFinalStates().begin(); k != src.getFinalStates().end(); ++k) {
@@ -111,23 +107,13 @@
 
 				const TT<label_type>& t = *i;
 
-<<<<<<< HEAD
 				for (auto& box : t.label()->getNode()) {
 
 					// look for target cutpoint
-=======
-				tmp.clear();
-
-				for (auto& box : t.label()->getNode()) {
-
-					bool found = false;
-
->>>>>>> 07c37297
 					for (size_t j = 0; j < box->getArity(); ++j) {
 
 						assert(lhsOffset + j < t.lhs().size());
 
-<<<<<<< HEAD
 						if (ConnectionGraph::containsCutpoint(
 							Folding::getSignature(t.lhs()[lhsOffset + j], signatures), target)
 						) {
@@ -135,14 +121,9 @@
 							boxes.insert(box);
 
 							break;
-=======
-						auto iter = signatures.find(t.lhs()[lhsOffset + j]);
->>>>>>> 07c37297
-
-						if (iter == signatures.end())
-							continue;
-
-<<<<<<< HEAD
+
+						}
+
 					}
 
 					lhsOffset += box->getArity();
@@ -163,16 +144,6 @@
 
 				std::vector<size_t> lhs, cLhs;
 				std::vector<const AbstractBox*> label, cLabel;
-=======
-						if (!found && !ConnectionGraph::containsCutpoint(iter->second, target))
-							continue;
-
-						found = true;
-
-						ConnectionGraph::processStateSignature(
-							tmp, (StructuralBox*)box, j, t.lhs()[lhsOffset + j], iter->second
-						);
->>>>>>> 07c37297
 
 				size_t lhsOffset = 0;
 
@@ -183,17 +154,12 @@
 				// split transition
 				for (auto& box : t.label()->getNode()) {
 
-<<<<<<< HEAD
 					if (boxes.count(box) == 0) {
-=======
-					if (found) {
->>>>>>> 07c37297
-
-						Folding::copyBox(cLhs, cLabel, box, t.lhs(), lhsOffset);
+
+						Folding::copyBox(lhs, label, box, t.lhs(), lhsOffset);
 
 					} else {
 
-<<<<<<< HEAD
 						for (size_t j = 0; j < box->getArity(); ++j) {
 
 							assert(lhsOffset + j < t.lhs().size());
@@ -209,11 +175,10 @@
 						}
 
 						Folding::copyBox(cLhs, cLabel, box, t.lhs(), lhsOffset);
-=======
-						Folding::copyBox(lhs, label, box, t.lhs(), lhsOffset);
->>>>>>> 07c37297
 
 					}
+
+					lhsOffset += box->getArity();
 
 				}
 
@@ -466,7 +431,7 @@
 		inputMap.resize(count);
 
 	}
-
+/*
 	static bool checkSingular(const TA<label_type>& ta, bool result,
 		const ConnectionGraph::StateToCutpointSignatureMap& stateMap) {
 
@@ -504,13 +469,10 @@
 		return result;
 
 	}
-<<<<<<< HEAD
 */
 	bool makeType1Box(std::shared_ptr<const Box>& box, size_t root, size_t aux, const std::set<size_t>& forbidden, bool conditional = true, bool test = false) {
-=======
->>>>>>> 07c37297
-
-	bool makeType1Box(size_t root, size_t aux, const std::set<size_t>& forbidden) {
+
+		box = nullptr;
 
 		if (forbidden.count(aux))
 			return false;
@@ -545,7 +507,7 @@
 		Folding::computeSelectorMap(selectorMap, *this->fae.roots[root], signatures);
 		Folding::extractInputMap(inputMap, selectorMap, root, index);
 
-		std::unique_ptr<Box> boxPtr(
+		box = std::shared_ptr<Box>(
 			this->boxMan.createType1Box(
 				root,
 				this->relabelReferences(*p.second, index),
@@ -555,36 +517,24 @@
 			)
 		);
 
-<<<<<<< HEAD
 		auto boxPtr = (conditional)?(this->boxMan.lookupBox(*box)):(this->boxMan.getBox(*box));
-=======
-		const Box* box = this->boxMan.lookupBox(*boxPtr);
->>>>>>> 07c37297
-
-		if (!box)
+
+		if (!boxPtr)
 			return false;
 
-<<<<<<< HEAD
 		if (test)
 			return true;
 
 		this->fae.roots[root] = this->joinBox(*p.first, root, boxPtr, outputSignature);
-=======
-		this->fae.roots[root] = this->joinBox(*p.first, root, box, outputSignature);
->>>>>>> 07c37297
 		this->fae.connectionGraph.invalidate(root);
 
 		return true;
 
 	}
 
-<<<<<<< HEAD
 	bool makeType2Box(std::shared_ptr<const Box>& box, size_t root, size_t aux, const std::set<size_t>& forbidden, bool conditional = true, bool test = false) {
 
 		box = nullptr;
-=======
-	bool makeType2Box(size_t root, size_t aux, const std::set<size_t>& forbidden) {
->>>>>>> 07c37297
 
 		if (forbidden.count(aux))
 			return false;
@@ -661,7 +611,7 @@
 
 		size_t selector = Folding::extractSelector(selectorMap, root);
 
-		std::unique_ptr<Box> boxPtr(
+		box = std::shared_ptr<Box>(
 			this->boxMan.createType2Box(
 				root,
 				this->relabelReferences(*p.second, index),
@@ -675,23 +625,15 @@
 			)
 		);
 
-<<<<<<< HEAD
 		auto boxPtr = (conditional)?(this->boxMan.lookupBox(*box)):(this->boxMan.getBox(*box));
-=======
-		const Box* box = this->boxMan.lookupBox(*boxPtr);
->>>>>>> 07c37297
-
-		if (!box)
+
+		if (!boxPtr)
 			return false;
 
-<<<<<<< HEAD
 		if (test)
 			return true;
 
 		this->fae.roots[root] = this->joinBox(*p.first, root, boxPtr, outputSignature);
-=======
-		this->fae.roots[root] = this->joinBox(*p.first, root, box, outputSignature);
->>>>>>> 07c37297
 		this->fae.connectionGraph.invalidate(root);
 
 		this->fae.roots[aux] = auxP.first;
@@ -703,28 +645,16 @@
 
 public:
 
-<<<<<<< HEAD
 	bool discover(size_t root, const std::set<size_t>& forbidden, bool conditional) {
-=======
-	bool discover(size_t root, const std::set<size_t>& forbidden = std::set<size_t>()) {
->>>>>>> 07c37297
 
 		assert(this->fae.connectionGraph.isValid());
 		assert(this->fae.roots.size() == this->fae.connectionGraph.data.size());
 		assert(root < this->fae.roots.size());
 		assert(this->fae.roots[root]);
 
-<<<<<<< HEAD
 		CL_CDEBUG(3, "folding: " << this->fae);
 
 		std::shared_ptr<const Box> box;
-=======
-		std::vector<size_t> aux;
-
-		this->fae.updateConnectionGraph();
-
-		CL_CDEBUG(3, "folding: " << this->fae);
->>>>>>> 07c37297
 
 		// save state offset
 		this->fae.pushStateOffset();
@@ -735,17 +665,9 @@
 
 				CL_CDEBUG(3, "type 1 cutpoint detected at root " << root);
 
-<<<<<<< HEAD
 				if (this->makeType1Box(box, root, root, forbidden, conditional))
 					return true;
 
-=======
-				if (this->makeType1Box(root, root, forbidden))
-					return true;
-
-				CL_CDEBUG(3, "bailing out ...");
-
->>>>>>> 07c37297
 				this->fae.popStateOffset();
 
 				continue;
@@ -756,20 +678,13 @@
 
 				CL_CDEBUG(3, "type 2 cutpoint detected at root " << root);
 
-<<<<<<< HEAD
 				if (this->makeType1Box(box, root, cutpoint.root, forbidden, conditional))
 					return true;
 
-=======
-				if (this->makeType1Box(root, cutpoint.root, forbidden))
-					return true;
-
-				CL_CDEBUG(3, "bailing out ...");
-
->>>>>>> 07c37297
 				this->fae.popStateOffset();
 
 				continue;
+
 			}
 
 			size_t selectorToRoot = ConnectionGraph::getSelectorToTarget(
@@ -784,7 +699,6 @@
 */
 			size_t root1 = root, root2 = cutpoint.root;
 
-<<<<<<< HEAD
 			if (!conditional && (selectorToRoot < cutpoint.forwardSelector) &&
 				this->makeType2Box(box, root2, root1, forbidden, true, true))
 					continue;
@@ -793,17 +707,6 @@
 
 			if (this->makeType2Box(box, root1, root2, forbidden, conditional))
 				return true;
-=======
-			if (selectorToRoot < cutpoint.forwardSelector)
-				std::swap(root1, root2);
-
-			CL_CDEBUG(3, "type 3 cutpoint detected at roots " << root1 << " and " << root2);
-
-			if (this->makeType2Box(root1, root2, forbidden))
-				return true;
-
-			CL_CDEBUG(3, "bailing out ...");
->>>>>>> 07c37297
 
 			this->fae.popStateOffset();
 
