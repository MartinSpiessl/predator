--- conflicted
+++ resolved
@@ -3,7 +3,7 @@
  *
  * This file is part of forester.
  *
- * predator is free software: you can redistribute it and/or modify
+ * forester is free software: you can redistribute it and/or modify
  * it under the terms of the GNU General Public License as published by
  * the Free Software Foundation, either version 3 of the License, or
  * any later version.
@@ -14,7 +14,7 @@
  * GNU General Public License for more details.
  *
  * You should have received a copy of the GNU General Public License
- * along with predator.  If not, see <http://www.gnu.org/licenses/>.
+ * along with forester.  If not, see <http://www.gnu.org/licenses/>.
  */
 
 #include <ostream>
@@ -108,16 +108,12 @@
 /*
 	for (size_t i = 0; i < fae.roots.size(); ++i) {
 
-<<<<<<< HEAD
 		if (!fae.roots[i])
 			continue;
 
 		if (!fae.connectionGraph.data[i].clean())
 			forbidden.insert(i);
 		else {
-=======
-	fae.updateConnectionGraph();
->>>>>>> 07c37297
 
 			CL_CDEBUG(3, "stationary root: " << i);
 
@@ -148,7 +144,6 @@
 
 	Normalization(fae).scan(marked, order);
 
-<<<<<<< HEAD
 	Folding folding(fae, boxMan);
 
 	bool matched = false;
@@ -209,21 +204,6 @@
 	}
 
 	forbidden.insert(VirtualMachine(fae).varGet(ABP_INDEX).d_ref.root);
-=======
-	// never fold at root 0
-	for (size_t i = 1; i < order.size(); ++i) {
-
-		assert(fae.roots[order[i]]);
-
-		if (folding.discover(order[i], tmp))
-			matched = true;
-
-	}
-
-	boxMan.clearBoxCache();
-
-	CL_CDEBUG(3, "after folding: " << std::endl << fae);
->>>>>>> 07c37297
 
 	bool matched = fold(fae, boxMan, forbidden, true);
 
