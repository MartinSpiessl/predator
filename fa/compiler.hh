--- conflicted
+++ resolved
@@ -33,19 +33,13 @@
 #include <vector>
 #include <unordered_map>
 
-<<<<<<< HEAD
 // Code Listener headers
-=======
->>>>>>> 31df1949
 #include <cl/storage.hh>
 #include <cl/cl_msg.hh>
 #include <cl/cldebug.hh>
 #include <cl/clutil.hh>
 
-<<<<<<< HEAD
 // Forester headers
-=======
->>>>>>> 31df1949
 #include "abstractinstruction.hh"
 #include "treeaut.hh"
 #include "label.hh"
@@ -56,13 +50,6 @@
 	struct Storage;
 	struct Insn;
 }
-
-<<<<<<< HEAD
-=======
-std::ostream& operator<<(std::ostream& os, const cl_loc& loc);
-
-class Compiler {
->>>>>>> 31df1949
 
 std::ostream& operator<<(std::ostream& os, const cl_loc& loc);
 
@@ -152,8 +139,6 @@
 			AbstractInstruction* prev = nullptr;
 			const CodeStorage::Insn* lastInsn = nullptr;
 			size_t c = 0;
-
-			const CodeStorage::Insn* lastInsn = nullptr;
 
 			for (auto instr : as.code_) {
 				if ((instr->getType() == fi_type_e::fiJump) && prev) {
