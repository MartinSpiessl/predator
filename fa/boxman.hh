/*
 * Copyright (C) 2010 Jiri Simacek
 *
 * This file is part of forester.
 *
 * forester is free software: you can redistribute it and/or modify
 * it under the terms of the GNU General Public License as published by
 * the Free Software Foundation, either version 3 of the License, or
 * any later version.
 *
 * forester is distributed in the hope that it will be useful,
 * but WITHOUT ANY WARRANTY; without even the implied warranty of
 * MERCHANTABILITY or FITNESS FOR A PARTICULAR PURPOSE.  See the
 * GNU General Public License for more details.
 *
 * You should have received a copy of the GNU General Public License
 * along with forester.  If not, see <http://www.gnu.org/licenses/>.
 */

#ifndef BOX_MANAGER_H
#define BOX_MANAGER_H

#include <vector>
#include <unordered_map>
#include <string>
#include <sstream>
#include <fstream>

#include <unordered_map>

#include <boost/unordered_map.hpp>
#include <boost/algorithm/string.hpp>

#include "config.h"

#include "treeaut.hh"
#include "tatimint.hh"
#include "label.hh"
#include "types.hh"
#include "box.hh"
#include "utils.hh"
#include "restart_request.hh"

class BoxAntichain {

	std::unordered_map<Box::Signature, std::list<Box>, boost::hash<Box::Signature>> boxes_;

	std::list<Box> obsolete_;

	bool modified_;

	size_t size_;

public:

	BoxAntichain() : boxes_(), obsolete_(), modified_(false), size_(0) {}

	const Box* get(const Box& box) {

		this->modified_ = false;

		auto p = this->boxes_.insert(std::make_pair(box.getSignature(), std::list<Box>()));

		if (!p.second) {

			for (auto iter = p.first->second.begin(); iter != p.first->second.end(); ) {

				assert(!this->modified_ || !box.simplifiedLessThan(*iter));

				if (!this->modified_ && box.simplifiedLessThan(*iter))
					return &*iter;

				if (iter->simplifiedLessThan(box)) {

					auto tmp = iter++;

					this->obsolete_.splice(this->obsolete_.end(), p.first->second, tmp);

					this->modified_ = true;

				} else {

					++iter;

				}

			}

		}

		p.first->second.push_back(box);

		this->modified_ = true;

		++this->size_;

		return &p.first->second.back();

	}

	const Box* lookup(const Box& box) const {

		auto iter = this->boxes_.find(box.getSignature());

		if (iter != this->boxes_.end()) {

			for (auto& box2 : iter->second) {

				if (box.simplifiedLessThan(box2))
					return &box2;

			}

		}

		return nullptr;

	}

	bool modified() const {
		return this->modified_;
	}

	size_t size() const {
		return this->size_;
	}

	void clear() {
		this->boxes_.clear();
	}

	void asVector(std::vector<const Box*>& boxes) const {

		for (auto& signatureListPair : this->boxes_) {

			for (auto& box : signatureListPair.second)
				boxes.push_back(&box);

		}

	}

};

class BoxSet {

	std::unordered_set<Box, boost::hash<Box>> boxes_;

	bool modified_;

public:

	BoxSet() : boxes_(), modified_(false) {}

	const Box* get(const Box& box) {

		auto p = this->boxes_.insert(box);

		this->modified_ = p.second;

		return &*p.first;

	}

	const Box* lookup(const Box& box) const {

		auto iter = this->boxes_.find(box);

		return (iter == this->boxes_.end())?(nullptr):(&*iter);

	}

	bool modified() const {
		return this->modified_;
	}

	void clear() {
		this->boxes_.clear();
	}

	size_t size() const {
		return this->boxes_.size();
	}

	void asVector(std::vector<const Box*>& boxes) const {

		for (auto& box : this->boxes_)
			boxes.push_back(&box);

	}

};

#if FA_BOX_APPROXIMATION
	typedef BoxAntichain BoxDatabase;
#else
	typedef BoxSet BoxDatabase;
#endif

class BoxMan {

	boost::unordered_map<Data, NodeLabel*> dataStore;
	std::vector<const Data*> dataIndex;
	boost::unordered_map<std::vector<const AbstractBox*>, NodeLabel*> nodeStore;
	boost::unordered_set<std::pair<const TypeBox*, std::vector<size_t> > > tagStore;
	boost::unordered_map<std::pair<size_t, std::vector<Data> >, NodeLabel*> vDataStore;

	boost::unordered_map<SelData, const SelBox*> selIndex;
	boost::unordered_map<std::string, const TypeBox*> typeIndex;

	BoxDatabase boxes;

	bool learned_;

	const std::pair<const Data, NodeLabel*>& insertData(const Data& data) {
		std::pair<boost::unordered_map<Data, NodeLabel*>::iterator, bool> p
			= this->dataStore.insert(std::make_pair(data, (NodeLabel*)NULL));
		if (p.second) {
			p.first->second = new NodeLabel(&p.first->first, this->dataIndex.size());
			this->dataIndex.push_back(&p.first->first);
		}
		return *p.first;
	}

	std::string getBoxName() const {

		assert(this->boxes.size());

		std::stringstream sstr;

		sstr << "box" << this->boxes.size() - 1;

		return sstr.str();

	}

public:

	label_type lookupLabel(const Data& data) {
		return this->insertData(data).second;
	}

	label_type lookupLabel(size_t arity, const std::vector<Data>& x) {
		std::pair<boost::unordered_map<std::pair<size_t, std::vector<Data> >, NodeLabel*>::iterator, bool> p
			= this->vDataStore.insert(std::make_pair(std::make_pair(arity, x), (NodeLabel*)NULL));
		if (p.second)
			p.first->second = new NodeLabel(&p.first->first.second);
		return p.first->second;
	}

	struct EvaluateBoxF {
		NodeLabel& label;
		std::vector<size_t>& tag;
		EvaluateBoxF(NodeLabel& label, std::vector<size_t>& tag) : label(label), tag(tag) {}
		bool operator()(const AbstractBox* aBox, size_t index, size_t offset) {
			switch (aBox->getType()) {
				case box_type_e::bSel: {
					const SelBox* sBox = (const SelBox*)aBox;
					this->label.addMapItem(sBox->getData().offset, aBox, index, offset);
					this->tag.push_back(sBox->getData().offset);
					break;
				}
				case box_type_e::bBox: {
					const Box* bBox = (const Box*)aBox;
					for (std::set<size_t>::const_iterator i= bBox->outputCoverage().begin(); i != bBox->outputCoverage().end(); ++i) {
						this->label.addMapItem(*i, aBox, index, offset);
						this->tag.push_back(*i);
					}
					break;
				}
				case box_type_e::bTypeInfo:
					this->label.addMapItem((size_t)(-1), aBox, index, (size_t)(-1));
					break;
				default:
					assert(false);
					break;
			}
			return true;
		}
	};

	label_type lookupLabel(const std::vector<const AbstractBox*>& x) {

		std::pair<boost::unordered_map<std::vector<const AbstractBox*>, NodeLabel*>::iterator, bool> p
			= this->nodeStore.insert(std::make_pair(x, (NodeLabel*)NULL));

		if (p.second) {

			NodeLabel* label = new NodeLabel(&p.first->first);

			std::vector<size_t> tag;

			label->iterate(EvaluateBoxF(*label, tag));

			std::sort(tag.begin(), tag.end());

			label->setTag(
				(void*)&*this->tagStore.insert(
					std::make_pair((const TypeBox*)label->boxLookup((size_t)(-1), NULL), tag)
				).first
			);

			p.first->second = label;

		}

		return p.first->second;

	}

	const Data& getData(const Data& data) {
		return this->insertData(data).first;
	}

	size_t getDataId(const Data& data) {
		return this->insertData(data).second->getDataId();
	}

	const Data& getData(size_t index) const {
		assert(index < this->dataIndex.size());
		return *this->dataIndex[index];
	}

	const SelBox* getSelector(const SelData& sel) {
		std::pair<const SelData, const SelBox*>& p = *this->selIndex.insert(
			std::make_pair(sel, (const SelBox*)NULL)
		).first;
		if (!p.second)
			p.second = new SelBox(&p.first);
		return p.second;
	}

	const TypeBox* getTypeInfo(const std::string& name) {
		boost::unordered_map<std::string, const TypeBox*>::const_iterator i = this->typeIndex.find(name);
		if (i == this->typeIndex.end())
			throw std::runtime_error("BoxMan::getTypeInfo(): type for " + name + " not found!");
		return i->second;
	}

	const TypeBox* createTypeInfo(const std::string& name, const std::vector<size_t>& selectors) {
		std::pair<const std::string, const TypeBox*>& p = *this->typeIndex.insert(
			std::make_pair(name, (const TypeBox*)NULL)
		).first;
		if (p.second)
			throw std::runtime_error("BoxMan::createTypeInfo(): type already exists!");
		p.second = new TypeBox(name, selectors);
		return p.second;
	}

	static size_t translateSignature(ConnectionGraph::CutpointSignature& result,
		std::vector<std::pair<size_t, size_t>>& selectors, size_t root,
		const ConnectionGraph::CutpointSignature& signature, size_t aux,
		const std::vector<size_t>& index) {

		size_t auxSelector = (size_t)(-1);

		for (auto& cutpoint : signature) {

			assert(cutpoint.root < index.size());
			assert(cutpoint.fwdSelectors.size());

			result.push_back(cutpoint);
			result.back().root = index[cutpoint.root];

			if (cutpoint.root == aux)
				auxSelector = *cutpoint.fwdSelectors.begin();

			if (cutpoint.root != root) {

				selectors.push_back(
					std::make_pair(*cutpoint.fwdSelectors.begin(), cutpoint.bwdSelector)
				);

			}

		}

		return auxSelector;

	}

	Box* createType1Box(size_t root, const std::shared_ptr<TA<label_type>>& output,
		const ConnectionGraph::CutpointSignature& signature, std::vector<size_t>& inputMap,
		const std::vector<size_t>& index) {

		ConnectionGraph::CutpointSignature outputSignature;
		std::vector<std::pair<size_t, size_t>> selectors;

		BoxMan::translateSignature(
			outputSignature, selectors, root, signature, (size_t)(-1), index
		);

		return new Box(
			"",
			output,
			outputSignature,
			inputMap,
			std::shared_ptr<TA<label_type>>(nullptr),
			0,
			ConnectionGraph::CutpointSignature(),
			selectors
		);

	}

	Box* createType2Box(size_t root, const std::shared_ptr<TA<label_type>>& output,
		const ConnectionGraph::CutpointSignature& signature, std::vector<size_t>& inputMap,
		size_t aux, const std::shared_ptr<TA<label_type>>& input,
		const ConnectionGraph::CutpointSignature& signature2, size_t inputSelector,
		std::vector<size_t>& index) {

		assert(aux < index.size());
		assert(index[aux] >= 1);

		ConnectionGraph::CutpointSignature outputSignature, inputSignature;
		std::vector<std::pair<size_t, size_t>> selectors;

		size_t auxSelector = BoxMan::translateSignature(
			outputSignature, selectors, root, signature, aux, index
		);

		size_t start = selectors.size();

		for (auto& cutpoint : signature2) {

			assert(cutpoint.root < index.size());

			if (index[cutpoint.root] == (size_t)(-1)) {

				index[cutpoint.root] = start++;

				selectors.push_back(std::make_pair(auxSelector, (size_t)(-1)));

			}

			inputSignature.push_back(cutpoint);
			inputSignature.back().root = index[cutpoint.root];

		}

		size_t inputIndex = index[aux] - 1;

		assert(inputIndex < selectors.size());

		if (selectors[inputIndex].second > inputSelector)
			selectors[inputIndex].second = inputSelector;

		return new Box(
			"",
			output,
			outputSignature,
			inputMap,
			input,
			inputIndex,
			inputSignature,
			selectors
		);

	}

	const Box* getBox(const Box& box) {

<<<<<<< HEAD
		this->learned_ = false;

		auto p = this->boxes.insert(box);
=======
		auto cpBox = this->boxes.get(box);
>>>>>>> 31df1949

		if (this->boxes.modified()) {

			Box* pBox = const_cast<Box*>(cpBox);

			pBox->name = this->getBoxName();
			pBox->initialize();

			CL_CDEBUG(1, "learning " << *(AbstractBox*)cpBox << ':' << std::endl << *cpBox);

<<<<<<< HEAD
			this->learned_ = true;

=======
#if FA_RESTART_AFTER_BOX_DISCOVERY
			throw RestartRequest("a new box encountered");
#endif
>>>>>>> 31df1949
		}

		return cpBox;

	}

	const Box* lookupBox(const Box& box) const {

		return this->boxes.lookup(box);

	}

public:

	BoxMan() {}

	~BoxMan() { this->clear(); }

	void clear() {

		utils::eraseMap(this->dataStore);
		this->dataIndex.clear();
		utils::eraseMap(this->nodeStore);
		this->tagStore.clear();
		utils::eraseMap(this->vDataStore);
		utils::eraseMap(this->selIndex);
		utils::eraseMap(this->typeIndex);
		this->boxes.clear();

	}

	const BoxDatabase& boxDatabase() const {

		return this->boxes;

	}

	bool learned() const {

		return this->learned_;

	}

};

#endif<|MERGE_RESOLUTION|>--- conflicted
+++ resolved
@@ -209,8 +209,6 @@
 	boost::unordered_map<std::string, const TypeBox*> typeIndex;
 
 	BoxDatabase boxes;
-
-	bool learned_;
 
 	const std::pair<const Data, NodeLabel*>& insertData(const Data& data) {
 		std::pair<boost::unordered_map<Data, NodeLabel*>::iterator, bool> p
@@ -460,13 +458,7 @@
 
 	const Box* getBox(const Box& box) {
 
-<<<<<<< HEAD
-		this->learned_ = false;
-
-		auto p = this->boxes.insert(box);
-=======
 		auto cpBox = this->boxes.get(box);
->>>>>>> 31df1949
 
 		if (this->boxes.modified()) {
 
@@ -477,14 +469,9 @@
 
 			CL_CDEBUG(1, "learning " << *(AbstractBox*)cpBox << ':' << std::endl << *cpBox);
 
-<<<<<<< HEAD
-			this->learned_ = true;
-
-=======
 #if FA_RESTART_AFTER_BOX_DISCOVERY
 			throw RestartRequest("a new box encountered");
 #endif
->>>>>>> 31df1949
 		}
 
 		return cpBox;
@@ -522,12 +509,6 @@
 
 	}
 
-	bool learned() const {
-
-		return this->learned_;
-
-	}
-
 };
 
 #endif