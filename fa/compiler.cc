/*
 * Copyright (C) 2011 Jiri Simacek
 *
 * This file is part of forester.
 *
 * forester is free software: you can redistribute it and/or modify
 * it under the terms of the GNU General Public License as published by
 * the Free Software Foundation, either version 3 of the License, or
 * any later version.
 *
 * forester is distributed in the hope that it will be useful,
 * but WITHOUT ANY WARRANTY; without even the implied warranty of
 * MERCHANTABILITY or FITNESS FOR A PARTICULAR PURPOSE.  See the
 * GNU General Public License for more details.
 *
 * You should have received a copy of the GNU General Public License
 * along with forester.  If not, see <http://www.gnu.org/licenses/>.
 */


/**
 * @file compiler.cc
 *
 * File with the implementation of the compiler of microinstructions.
 */


// Standard library headers
#include <sstream>
#include <cstdlib>
#include <list>
#include <unordered_set>

// Code Listener headers
#include <cl/cldebug.hh>

// Forester headers
#include "programerror.hh"
#include "notimpl_except.hh"
#include "symctx.hh"
#include "nodebuilder.hh"
#include "call.hh"
#include "jump.hh"
#include "comparison.hh"
#include "fixpoint.hh"
#include "microcode.hh"
#include "regdef.hh"
#include "compiler.hh"


namespace {

/**
 * @brief  Translates operation code of unary operations to string
 */
std::string translUnOpCode(const unsigned code)
{
	switch (code)
	{
		case CL_UNOP_ASSIGN:    return "CL_UNOP_ASSIGN";
		case CL_UNOP_TRUTH_NOT: return "CL_UNOP_TRUTH_NOT";
		case CL_UNOP_BIT_NOT:   return "CL_UNOP_BIT_NOT";
		case CL_UNOP_MINUS:     return "CL_UNOP_MINUS";
		case CL_UNOP_ABS:       return "CL_UNOP_ABS";
		case CL_UNOP_FLOAT:     return "CL_UNOP_FLOAT";
		default: throw std::runtime_error("Invalid unary operation code");
	}
}

/**
 * @brief  Translates operation code of binary operations to string
 */
std::string translBinOpCode(const unsigned code)
{
	switch (code)
	{
		case CL_BINOP_EQ:            return "CL_BINOP_EQ";
		case CL_BINOP_TRUTH_XOR:     return "CL_BINOP_TRUTH_XOR";
		case CL_BINOP_NE:            return "CL_BINOP_NE";
		case CL_BINOP_LT:            return "CL_BINOP_LT";
		case CL_BINOP_GT:            return "CL_BINOP_GT";
		case CL_BINOP_LE:            return "CL_BINOP_LE";
		case CL_BINOP_GE:            return "CL_BINOP_GE";
		case CL_BINOP_PLUS:          return "CL_BINOP_PLUS";
		case CL_BINOP_MINUS:         return "CL_BINOP_MINUS";
		case CL_BINOP_MULT:          return "CL_BINOP_MULT";
		case CL_BINOP_RDIV:          return "CL_BINOP_RDIV";
		case CL_BINOP_EXACT_DIV:     return "CL_BINOP_EXACT_DIV";
		case CL_BINOP_TRUNC_DIV:     return "CL_BINOP_TRUNC_DIV";
		case CL_BINOP_TRUNC_MOD:     return "CL_BINOP_TRUNC_MOD";
		case CL_BINOP_POINTER_PLUS:  return "CL_BINOP_POINTER_PLUS";
		case CL_BINOP_BIT_IOR:       return "CL_BINOP_BIT_IOR";
		case CL_BINOP_BIT_AND:       return "CL_BINOP_BIT_AND";
		case CL_BINOP_BIT_XOR:       return "CL_BINOP_BIT_XOR";
		case CL_BINOP_TRUTH_AND:     return "CL_BINOP_TRUTH_AND";
		case CL_BINOP_TRUTH_OR:      return "CL_BINOP_TRUTH_OR";
		case CL_BINOP_MIN:           return "CL_BINOP_MIN";
		case CL_BINOP_MAX:           return "CL_BINOP_MAX";
		case CL_BINOP_LSHIFT:        return "CL_BINOP_LSHIFT";
		case CL_BINOP_RSHIFT:        return "CL_BINOP_RSHIFT";
		case CL_BINOP_LROTATE:       return "CL_BINOP_LROTATE";
		case CL_BINOP_RROTATE:       return "CL_BINOP_RROTATE";
		default: throw std::runtime_error("Invalid binary operation code");
	}
}

/**
 * @brief  Translates operation code of instructions to string
 */
std::string translInsnOpCode(const unsigned code)
{
	switch (code)
	{
		case CL_INSN_NOP:     return "CL_INSN_NOP";
		case CL_INSN_JMP:     return "CL_INSN_JMP";
		case CL_INSN_COND:    return "CL_INSN_COND";
		case CL_INSN_RET:     return "CL_INSN_RET";
		case CL_INSN_ABORT:   return "CL_INSN_ABORT";
		case CL_INSN_UNOP:    return "CL_INSN_UNOP";
		case CL_INSN_BINOP:   return "CL_INSN_BINOP";
		case CL_INSN_CALL:    return "CL_INSN_CALL";
		case CL_INSN_SWITCH:  return "CL_INSN_SWITCH";
		case CL_INSN_LABEL:   return "CL_INSN_LABEL";
		default: throw std::runtime_error("Invalid instruction code");
	}
}

/**
 * @brief  Translates code of data types to string
 */
std::string translTypeCode(const unsigned code)
{
	switch (code)
	{

		case CL_TYPE_VOID:     return "CL_TYPE_VOID";
		case CL_TYPE_UNKNOWN:  return "CL_TYPE_UNKNOWN";
		case CL_TYPE_PTR:      return "CL_TYPE_PTR";
		case CL_TYPE_STRUCT:   return "CL_TYPE_STRUCT";
		case CL_TYPE_UNION:    return "CL_TYPE_UNION";
		case CL_TYPE_ARRAY:    return "CL_TYPE_ARRAY";
		case CL_TYPE_FNC:      return "CL_TYPE_FNC";
		case CL_TYPE_INT:      return "CL_TYPE_INT";
		case CL_TYPE_CHAR:     return "CL_TYPE_CHAR";
		case CL_TYPE_BOOL:     return "CL_TYPE_BOOL";
		case CL_TYPE_ENUM:     return "CL_TYPE_ENUM";
		case CL_TYPE_REAL:     return "CL_TYPE_REAL";
		case CL_TYPE_STRING:   return "CL_TYPE_STRING";
		default: throw std::runtime_error("Invalid type code");
	}
}

/**
 * @brief  Translates code of operand types to string
 */
std::string translOperandCode(const unsigned code)
{
	switch (code)
	{
		case CL_OPERAND_VOID:  return "CL_OPERAND_VOID";
		case CL_OPERAND_CST:   return "CL_OPERAND_CST";
		case CL_OPERAND_VAR:   return "CL_OPERAND_VAR";
		default: throw std::runtime_error("Invalid operand code");
	}
}

} // namespace


/**
 * @brief  A wrapper of CL's operands
 *
 * A structure that wraps over CL's operands and provides the output stream <<
 * operator.
 */
struct OpWrapper {

	const cl_operand* op_;

	/**
	 * @brief  Implicit conversion operator from CL's operand
	 */
	OpWrapper(const cl_operand& op) : op_(&op) {}

	friend std::ostream& operator<<(std::ostream& os, const OpWrapper& op)
	{
		os << "operand: ";
		cltToStream(os, op.op_->type, false);
		os << ",";

		const cl_accessor* acc = op.op_->accessor;

		while (acc) {
			os << ' ' << acc->code << ": ";
			cltToStream(os, acc->type, false);
			acc = acc->next;
		}

		return os;
	}
}; // struct OpWrapper


/**
 * @brief  Analyser of loops
 *
 * This structure contains methods for analysing programs for finding and
 * collecting entry points of loops in there.
 *
 * @todo rewrite to something more robust (struct is not the very best idea
 *       here...)
 */
struct LoopAnalyser {

	/**
	 * @brief  A list of CL's code storage blocks
	 *
	 * A list of Code Listener's code storage blocks with the lookup function.
	 */
	struct BlockListItem {
		BlockListItem* prev;
		const CodeStorage::Block* block;

		BlockListItem(BlockListItem* prev, const CodeStorage::Block* block)
			: prev(prev), block(block)
		{ }

		/**
		 * @brief  Looks up a value (block) in the list
		 *
		 * @param[in]  item   The list to be searched through
		 * @param[in]  block  The searched value
		 *
		 * @returns  @p true if @p block is in list @p item, @p false otherwise
		 */
		static bool lookup(const BlockListItem* item, const CodeStorage::Block* block)
		{
			if (!item)
				return false;
			if (item->block == block)
				return true;
			return BlockListItem::lookup(item->prev, block);
		}
	}; // struct BlockListItem


	/// The set of entry points of the analysed program
	std::unordered_set<const CodeStorage::Insn*> entryPoints;


	/**
	 * @brief  Visits recursively all reachable blocks
	 *
	 * This method visits recursively all reachable blocks of @p block and checks
	 * whether there is a loop, i.e. whether @p block can reach @p block. In case
	 * there is a loop, the method stores the first instruction of @p block into
	 * the set of entry points @p entryPoints.
	 *
	 * @param[in]  block    The block to be visited
	 * @param[in]  visited  Set of already visited blocks
	 * @param[in]  prev     Pointer to a BlockListItem instance in the stack frame
	 *                      of the callee function (these items are linked into
	 *                      a list during recursive calls to visit())
	 */
	void visit(const CodeStorage::Block* block,
		std::unordered_set<const CodeStorage::Block*>& visited, BlockListItem* prev)
	{
		// note that nodes of the list are on the stack, linked during recursive
		// calls to visit()
		BlockListItem item(prev, block);

		if (!visited.insert(block).second)
		{	// in case 'block' was already in the container
			if (BlockListItem::lookup(prev, block))
			{	// if there is a loop from 'block' back to 'block', set the first
				// instruction of 'block' as the loop's entry point
				this->entryPoints.insert(*block->begin());
			}

			return;
		}

		for (auto target : block->targets())
		{	// visit recursively all successors of 'block'
			this->visit(target, visited, &item);
		}
	}


	/**
	 * @brief  Initialises the structure and analyses the program
	 *
	 * This method initialises the structure and analyses the program for loops.
	 *
	 * @param[in]  block  The first block of the analysed program
	 */
	void init(const CodeStorage::Block* block)
	{
		std::unordered_set<const CodeStorage::Block*> visited;
		this->entryPoints.clear();
		this->visit(block, visited, nullptr);
	}

	/**
	 * @brief  Is given instruction a loop's entry point?
	 *
	 * Checks whether the passed instruction is an entry point of some loop in the
	 * program.
	 *
	 * @param[in]  insn  The checked instruction
	 *
	 * @returns  @p true if @p insn is an entry point of some loop, @p false
	 *           otherwise
	 */
	bool isEntryPoint(const CodeStorage::Insn* insn) const
	{
		return this->entryPoints.find(insn) != this->entryPoints.end();
	}
}; // struct LoopAnalyser


/**
 * @brief  Enumeration of built-in functions
 */
typedef enum { biNone, biMalloc, biFree, biNondet, biFix, biPrintHeap } builtin_e;


/**
 * @brief  The table with built-in functions
 *
 * This table serves as a translation table of function names to the @p
 * builtin_e enumeration.
 */
class BuiltinTable
{
private:

	/// the hash table that maps function name to the value of enumeration
	boost::unordered_map<std::string, builtin_e> _table;

public:

	/**
	 * @brief  The default constructor
	 *
	 * The default constructor. It properly initialises the translation table with
	 * proper values.
	 */
	BuiltinTable()
	{
		this->_table["malloc"]        = builtin_e::biMalloc;
		this->_table["free"]          = builtin_e::biFree;
		this->_table["__nondet"]      = builtin_e::biNondet;
		this->_table["__fix"]         = builtin_e::biFix;
		this->_table["__print_heap"]  = builtin_e::biPrintHeap;
	}

	/**
	 * @brief  The index operator
	 *
	 * Translates the function name @p key to the enumeration @p builtin_e.
	 * Returns @p builtin_e::biNone if @p key is not a name of a built-in
	 * function.
	 *
	 * @param[in]  key  The name of the function to check
	 * 
	 * @returns  The value of the @p builtin_e enumeration corresponding to @p key
	 */
	builtin_e operator[](const std::string& key)
	{
		boost::unordered_map<std::string, builtin_e>::iterator i = this->_table.find(key);
		return (i == this->_table.end())?(builtin_e::biNone):(i->second);
	}
}; // class BuiltinTable


/**
 * @brief  The compiler core
 *
 * The core of the compiler that performs the compilation itself. It is given
 * a code storage and generates an (linear) assembly of microinstructions,
 * together with pointers of functions to the assembly.
 */
class Compiler::Core
{
private:

	/// The assembly code of the program
	Compiler::Assembly* assembly_;

	/// @todo: 
	std::unordered_map<const CodeStorage::Block*, AbstractInstruction*> codeIndex_;
	/// The index of functions, maps function names to their code
	std::unordered_map<const CodeStorage::Fnc*, std::pair<SymCtx,
		CodeStorage::Block>> fncIndex_;
	/// @todo:
	const SymCtx* curCtx_;

	/// The backend for fixpoints
	TA<label_type>::Backend& fixpointBackend_;
	/// The backend for tree automata
	TA<label_type>::Backend& taBackend_;
	/// The box manager
	BoxMan& boxMan_;

	/// The table with built-in functions
	BuiltinTable builtinTable_;
	/// The loop analyser
	LoopAnalyser loopAnalyser_;

protected:

	std::pair<SymCtx, CodeStorage::Block>& getFncInfo(const CodeStorage::Fnc* fnc)
	{
		auto info = fncIndex_.find(fnc);
		// Assertions
		assert(info != fncIndex_.end());
		return info->second;
	}


	/**
	 * @brief  Resets the compiler
	 *
	 * Resets the compiler.
	 *
	 * @param[out]  assembly  The new output for the assembly
	 */
	void reset(Compiler::Assembly& assembly)
	{
		assembly_ = &assembly;
		assembly_->clear();
		codeIndex_.clear();
		fncIndex_.clear();
	}


	/**
	 * @brief  Append instruction to the assembly
	 *
	 * Appends the instruction @p instr to the assembly that is set as the output
	 * of the compiler.
	 *
	 * @param[in]  instr  The instruction to be appended
	 *
	 * @returns  The inserted instruction (should be equal to @p instr)
	 */
	AbstractInstruction* append(AbstractInstruction* instr)
	{
		assembly_->code_.push_back(instr);

		return instr;
	}


	/**
	 * @brief  Overrides the previous instruction
	 *
	 * This method overrides the previous instruction in the assembly with the
	 * provided one.
	 *
	 * @param[in]  instr  The new instruction
	 *
	 * @returns  The inserted instruction
	 */
	AbstractInstruction* override(AbstractInstruction* instr)
	{
		// Assertions
		assert(assembly_->code_.size() > 0);

		delete assembly_->code_.back();
		assembly_->code_.back() = instr;
		return instr;
	}


	/**
	 * @brief  Compile abstraction
	 *
	 * Compiles @b Abstraction as the next microinstruction in the assembly.
	 *
	 * @param[in]  insn  The corresponding instruction in the code storage
	 */
	void cAbstraction(const CodeStorage::Insn* insn = nullptr)
	{
		append(new FI_abs(insn, fixpointBackend_, taBackend_, boxMan_));
	}


	/**
	 * @brief  Compile fixpoint
	 *
	 * Compiles @b Fixpoint as the next microinstruction in the assembly.
	 *
	 * @param[in]  insn  The corresponding instruction in the code storage
	 */
	void cFixpoint(const CodeStorage::Insn& insn)
	{
		append(new FI_fix(&insn, fixpointBackend_, taBackend_, boxMan_));
	}


	/**
	 * @brief  Compile heap print
	 *
	 * Compiles @b PrintHeap  as the next microinstruction in the assembly.
	 *
	 * @param[in]  insn  The corresponding instruction in the code storage
	 */
	void cPrintHeap(const CodeStorage::Insn& insn)
	{
		append(new FI_print_heap(&insn, curCtx_));
	}


	/**
	 * @brief  Compile loading of a constant
	 *
	 * Compiles @b LoadConstant as the next microinstruction in the assembly.
	 *
	 * @param[in]  dst   Index of the destination register (where the constant is
	 *                   to be loaded)
	 * @param[in]  op    The operand to be loaded (contains the value of the
	 *                   constant)
	 * @param[in]  insn  The corresponding instruction in the code storage
	 */
	void cLoadCst(size_t dst, const cl_operand& op,
		const CodeStorage::Insn& insn)
	{
		// Assertions
		assert(op.code == cl_operand_e::CL_OPERAND_CST);
		assert(op.type != nullptr);

		switch (op.type->code)
		{
			// according to the type of the operand
			case cl_type_e::CL_TYPE_INT:
			case cl_type_e::CL_TYPE_ENUM:
				append(
					new FI_load_cst(&insn, dst, Data::createInt(intCstFromOperand(&op)))
				);
				break;

			case cl_type_e::CL_TYPE_PTR:
				switch (op.data.cst.code) {
					// according to the type of the constant
					case cl_type_e::CL_TYPE_INT:
						append(
							new FI_load_cst(&insn, dst, Data::createInt(intCstFromOperand(&op)))
						);
						break;

					case cl_type_e::CL_TYPE_STRING:
						append(new FI_load_cst(&insn, dst, Data::createUnknw()));
						break;

					default:
						throw NotImplementedException(translTypeCode(op.data.cst.code) +
							": pointer constant type", &insn.loc);
				}
				break;

			case cl_type_e::CL_TYPE_BOOL:
				append(
					new FI_load_cst(&insn, dst, Data::createBool(intCstFromOperand(&op)))
				);
				break;

			default:
				throw NotImplementedException(translTypeCode(op.data.cst.code) +
					": constant type", &insn.loc);
		}
	}


#if 0
	void cLoadVar(size_t dst, size_t offset)
	{
		append(new FI_load_ABP(dst, (int)offset));
	}
#endif


	/**
	 * @brief  Compile a move between registers
	 *
	 * Compiles @b MoveRegister as the next microinstruction in the assembly.
	 *
	 * @param[in]  dst     Index of the destination register
	 * @param[in]  src     Index of the source register
	 * @param[in]  offset  Offset of the destination
	 * @param[in]  insn    The corresponding instruction in the code storage
	 */
	void cMoveReg(size_t dst, size_t src, int offset,
		const CodeStorage::Insn& insn)
	{
		if (offset > 0)
		{
			append(new FI_move_reg_offs(&insn, dst, src, offset));
		} else
		{
			if (src != dst)
				append(new FI_move_reg(&insn, dst, src));
		}
	}


	/**
	 * @brief  Computes the final offset of a chain of accessor in a record
	 *
	 * Given a starting offset @p offset, this function modifies the value
	 * according to the chain of item accessors (in C: "rec.acc1.acc2.acc3...",
	 * where "rec", "rec.acc1", "rec.acc2", ... are records), thus obtaining the
	 * offset from the beginning of the record when we look at the flattened image
	 * of the record.
	 *
	 * @param[in,out]  offset  The initial offset of the record (to be modified)
	 * @param[in]      acc     The head of the list of accessors
	 *
	 * @returns  Next accessor that is not a record accessor (i.e. not "." but
	 *           rather "*", "[]", ...)
	 */
	static const cl_accessor* computeOffset(int& offset, const cl_accessor* acc)
	{
		while (acc && (acc->code == CL_ACCESSOR_ITEM))
		{	// while there are more record accessors (in C: "rec.acc")
			offset += acc->type->items[acc->data.item.id].offset;
			acc = acc->next;
		}

		return acc;
	}


	/**
	 * @brief  Compile a load of an operand into a register
	 *
	 * Compiles a load of an operand in the source register @p src into the
	 * destination register @p dst. The operand is modifed according to the
	 * accessors desribed in @p op. For instance, it may load the value given by
	 * the accessors "reg1->acc1.acc2".
	 *
	 * @param[in]  dst   Index of the destination register
	 * @param[in]  src   Index of the source register
	 * @param[in]  op    The operand to be loaded (contains the accessors)
	 * @param[in]  insn  The corresponding instruction in the code storage
	 */
	void cLoadReg(size_t dst, size_t src, const cl_operand& op,
		const CodeStorage::Insn& insn)
	{
		const cl_accessor* acc = op.accessor;   // the initial accessor
		int offset = 0;                         // the initial offset

		if (acc && (acc->code == CL_ACCESSOR_DEREF))
		{	// in case there is a dereference (in C: "*op") at the start

			// Assertions
			assert(acc->type->code == cl_type_e::CL_TYPE_PTR);

			// compute offset of the accessors after the dereference
			acc = Core::computeOffset(offset, acc->next);
			if (acc && (acc->code == CL_ACCESSOR_REF))
			{	// in case the next accessor is a reference (in C: "&op")

				// assert that there are no more accessors
				assert(acc->next == nullptr);

				// move the register from given offset
				cMoveReg(dst, src, offset, insn);
				return;
			}

			// assert that there are no more accessors
			assert(acc == nullptr);

			if (op.type->code == cl_type_e::CL_TYPE_STRUCT)
			{	// in case the operand is a structure
				std::vector<size_t> offs;
				NodeBuilder::buildNode(offs, op.type);

				// add an instruction to access the set of all selectors of the structure
				append(new FI_acc_set(&insn, dst, offset, offs));
				// add an instruction to load all selectors of the structure
				append(new FI_loads(&insn, dst, dst, offset, offs));
			} else
			{	// in case the operand is not a structure

				// add an instruction to access a single selector
				append(new FI_acc_sel(&insn, dst, offset));
				// add an instruction to load a single selector
				append(new FI_load(&insn, dst, dst, offset));
			}

			// add an instruction to check invariants of the virtual machine
			append(new FI_check(&insn));
		} else
		{	// in case the next accessor is not a dereference

			// compute offset of the accessors
			acc = Core::computeOffset(offset, acc);

			// assert that there are no more accessors
			assert(acc == nullptr);

			// move the register from given offset
			cMoveReg(dst, src, offset, insn);
		}
	}


	/**
	 * @brief  Compile a store of a register value into an operand
	 *
	 * @param[in]  op    The target operand
	 * @param[in]  src   The index of the source register
	 * @param[in]  tmp   The index of the register used as destination
	 * @param[in]  insn  The corresponding instruction in the code storage
	 *
	 * @returns  @p true if the target is accessed using dereference, @p false
	 *           otherwise
	 */
	bool cStoreReg(const cl_operand& op, size_t src, size_t tmp,
		const CodeStorage::Insn& insn)
	{
		const cl_accessor* acc = op.accessor;    // the initial accessor
		int offset = 0;                          // the initial offset

		if (acc && (acc->code == CL_ACCESSOR_DEREF))
		{	// in case there is a dereference (in C: "*op") at the start

			// Assertions
			assert(acc->type->code == cl_type_e::CL_TYPE_PTR);

			// compute offset of the accessors after the dereference
			acc = Core::computeOffset(offset, acc->next);

			// assert that there are no more accessors
			assert(acc == nullptr);

			if (op.type->code == cl_type_e::CL_TYPE_STRUCT)
			{	// in case the operand is a structure
				std::vector<size_t> offs;
				NodeBuilder::buildNode(offs, op.type);

				// add an instruction to access the set of all selectors of the structure
				append(new FI_acc_set(&insn, tmp, offset, offs));
				// add an instruction to store all selectors of the structure
				append(new FI_stores(&insn, tmp, src, offset));
			} else
			{	// in case the operand is not a structure

				// add an instruction to access a single selector
				append(new FI_acc_sel(&insn, tmp, offset));
				// add an instruction to store a single selector
				append(new FI_store(&insn, tmp, src, offset));
			}

			// add an instruction to check invariants of the virtual machine
			append(new FI_check(&insn));

			return true;
		} else
		{	// in case the next accessor is not a dereference

			// compute offset of the accessors
			acc = Core::computeOffset(offset, acc);

			// Assertions
			assert(acc == nullptr);   // there are no more accessors
			assert(offset == 0);

			if (src != tmp)
				append(new FI_move_reg(&insn, tmp, src));

			return false;
		}
	}


	/**
	 * @brief  Compile a load of an operand into a register
	 *
	 * Compiles the load instruction of the operand @p op into the destination
	 * register @p dst. In case the @p canOverride parameter is set to @p true,
	 * the destination register may change (in case the operand is already in
	 * a register).
	 *
	 * @param[in]  dst          The index of the destination register
	 * @param[in]  op           The source operand
	 * @param[in]  insn         The corresponding instruction in the code storage
	 * @param[in]  canOverride  @p true if the destination register may change
	 *
	 * @returns  Index of the register into which will the value be loaded (may
	 *           differ from @p dst)
	 */
	size_t cLoadOperand(size_t dst, const cl_operand& op,
		const CodeStorage::Insn& insn, bool canOverride = true)
	{
		switch (op.code)
		{	// according to the type of the operand
			case cl_operand_e::CL_OPERAND_VAR:
			{	// in case the operand is a variable
				auto varInfo = curCtx_->getVarInfo(varIdFromOperand(&op));

				if (varInfo.isOnStack())
				{ // in the case of a variable on the stack
					const cl_accessor* acc = op.accessor;   // get the first accessor
					int offset = 0;                         // initialize the offset

					if (acc && (acc->code == CL_ACCESSOR_DEREF))
					{	// in case there is the dereference accessor ('*' in C)
						assert(acc->type->code == cl_type_e::CL_TYPE_PTR);

						// append an instruction to load value at the address relative to
						// the abstract base pointer in the symbolic stack
						append(new FI_load_ABP(&insn, dst, static_cast<int>(varInfo.getStackOffset())));

						// jump to the next accessor
						acc = Core::computeOffset(offset, acc->next);

						if (acc && (acc->code == CL_ACCESSOR_REF))
						{	// in case the next accessor is a reference ('&' in C)
							// assert the operand is a pointer
							assert(op.type->code == cl_type_e::CL_TYPE_PTR);
							// assert '&' is the last accessor
							assert(acc->next == nullptr);

							if (offset)
							{	// in case offset is non-zero

								// append instruction to move the value on the offset to the
								// beginning of the register
								append(new FI_move_reg_offs(&insn, dst, dst, offset));
							}

							break;
						}

						// assert there are no more accessors
						assert(acc == nullptr);

						if (op.type->code == cl_type_e::CL_TYPE_STRUCT)
						{	// in case the operand is a structure
							std::vector<size_t> offs;
							NodeBuilder::buildNode(offs, op.type);

							// append an instruction to separate the root
							append(new FI_acc_set(&insn, dst, offset, offs));
							// append an instruction to load the root
							append(new FI_loads(&insn, dst, dst, offset, offs));
						} else
						{
							// append an instruction to separate the element
							append(new FI_acc_sel(&insn, dst, offset));
							// append an instruction to load the element
							append(new FI_load(&insn, dst, dst, offset));
						}
					} else
					{	// in case there is not a dereference
						offset = static_cast<int>(varInfo.getStackOffset());

						// compute the real offset from record accessors
						acc = Core::computeOffset(offset, acc);

						if (acc && (acc->code == CL_ACCESSOR_REF))
						{	// in case the next accessor is a reference ('&' in C)
							// assert there are no more accessors
							assert(acc->next == nullptr);

							// append the instruction to get the value at given offset
							// TODO @todo  should this really be there? The value is loaded
							// later...
							append(new FI_get_ABP(&insn, dst, offset));
							break;
						}

						// assert there are no more accessors
						assert(acc == nullptr);

						// append the instruction to load the value at given offset
						append(new FI_load_ABP(&insn, dst, offset));
					}
				} else
				{	// in case the variable is in a register
					if (canOverride)
					{	// in case the destination register can be overridden
						dst = varInfo.getRegIndex();          // change the value
						cLoadReg(dst, dst, op, insn);
					} else
					{	// in case the destination register cannot be overridden
						cLoadReg(dst, varInfo.getRegIndex(), op, insn);
					}
				}

				break;
			}

			case cl_operand_e::CL_OPERAND_CST: // if the operand is a constant
				cLoadCst(dst, op, insn);         // load the constant
				break;

			default:
				assert(false);                   // fail gracefully
		}

		return dst;
	}


	/**
	 * @brief  Gets the index of the register where there is given operand
	 *
	 * Gets the index of the register where the value of the operand @p op which
	 * is in register @p src is stored. So, if there is a variable reference in @p
	 * src and the operand is dereferenced, the target of the reference is
	 * obtained.
	 *
	 * @param[in]  op   The source operand
	 * @param[in]  src  Index of the register with the source
	 *
	 * @returns  Index of the register with the requester operand
	 */
	size_t lookupStoreReg(const cl_operand& op, size_t src)
	{
		// @todo TODO why is it here?
		size_t tmp = src;

		switch (op.code)
		{	// depending on the type of the operand
			case cl_operand_e::CL_OPERAND_VAR:
			{	// in case it is a variable

				// get info about the variable
				auto varInfo = curCtx_->getVarInfo(varIdFromOperand(&op));

<<<<<<< HEAD
				if (varInfo.isOnStack())
				{	// in case it is on the stack
					return src;
				} else
				{	// in case it is in a register
					tmp = varInfo.getRegIndex();
=======
					if (varInfo.isOnStack())
					{	// in case it is on the stack
						return src;
					} else
					{	// in case it is in a register
						tmp = varInfo.getRegIndex();
>>>>>>> 72364aa8

					const cl_accessor* acc = op.accessor;

					// in case there is dereference at the operand
					return (acc && (acc->code == CL_ACCESSOR_DEREF))? (src) : (tmp);
				}
			}

			default:
				assert(false);      // fail gracefully
				return src;					// for the sake of compiler (should never get here)
		}
	}


	/**
	 * @brief  Compile a store of a value into an operand
	 *
	 * Compiles the store instruction that stores the value given in @p src into
	 * the operand which is pointed to by the @p tmp parameter.
	 *
	 * @param[in]  op    The target operand
	 * @param[in]  src   Index of the register with the value to be stored
	 * @param[in]  tmp   Index of the register the points to the symbolic memory
	 *                   location where the value is to be stored
	 * @param[in]  insn  The corresponding instruction in the code storage
	 *
	 * @returns  @p true if the value is stored into a variable, @p false if it is
	 *           stored into a register
	 */
	bool cStoreOperand(const cl_operand& op, size_t src, size_t tmp,
		const CodeStorage::Insn& insn)
	{
		switch (op.code)
		{	// according to the type of the operand
			case cl_operand_e::CL_OPERAND_VAR:
			{	// in case it is a variable

				// get variable info
				auto varInfo = curCtx_->getVarInfo(varIdFromOperand(&op));

<<<<<<< HEAD
				if (varInfo.isOnStack())
				{	// in case it is on the stack
=======
				if (varInfo.isOnStack()) {
>>>>>>> 72364aa8

					// append the instruction to get the value at given offset
					append(new FI_get_ABP(&insn, tmp, 0));

<<<<<<< HEAD
=======
					const cl_accessor* acc = op.accessor;

>>>>>>> 72364aa8
					int offset = static_cast<int>(varInfo.getStackOffset());

					bool needsAcc = false;

					const cl_accessor* acc = op.accessor;

					if (acc)
					{	// in case there are some accessors
						if (acc->code == CL_ACCESSOR_DEREF)
						{	// in case the accessor is a dereference ('*' in C)
							assert(acc->type->code == cl_type_e::CL_TYPE_PTR);

							// override previous instruction
							override(new FI_load_ABP(&insn, tmp, varInfo.getStackOffset()));

							// separation is needed
							needsAcc = true;

							// skip to the next accessor
							acc = acc->next;

							// reinitialize the offset
							offset = 0;
						}

						// compute the real offset (while ``flattening'' the structure)
						acc = Core::computeOffset(offset, acc);
					}

					// assert there are no more accessors
					assert(acc == nullptr);

					if (op.type->code == cl_type_e::CL_TYPE_STRUCT)
					{	// in case the operand is a structure

						// build a symbolic node
						std::vector<size_t> offs;
						NodeBuilder::buildNode(offs, op.type);

						if (needsAcc)
						{	// in case separation is needed
							// append separation of a set of nodes
							append(new FI_acc_set(&insn, tmp, offset, offs));
						}

						// append store of the value into register
						append(new FI_stores(&insn, tmp, src, offset));
					} else
					{	// in case the operand is anything but a structure

						if (needsAcc)
						{	// in case separation is needed
							// append separation of a node
							append(new FI_acc_sel(&insn, tmp, offset));
						}

						// append store of the value into register
						append(new FI_store(&insn, tmp, src, offset));
					}

					// add an instruction to check invariants of the virtual machine
					append(new FI_check(&insn));

					return true;
<<<<<<< HEAD
				} else
				{	// in case it is in a register
					return cStoreReg(op, src, varInfo.getRegIndex(), insn);
=======

				} else {

					// register
					return cStoreReg(op, src, varInfo.getRegIndex(), insn);

>>>>>>> 72364aa8
				}
			}

			default:          // the default case
				assert(false);
				return false;
		}
	}

	AbstractInstruction* cKillDeadVariables(const CodeStorage::TKillVarList& vars,
		const CodeStorage::Insn& insn) {

		std::set<size_t> offs;

		for (auto var : vars) {

			if (var.onlyIfNotPointed)
				continue;

			const SymCtx::VarInfo& varInfo = curCtx_->getVarInfo(var.uid);

			if (!varInfo.isOnStack())
				continue;

			offs.insert(varInfo.getRegIndex());

		}

		if (offs.empty())
			return nullptr;

		std::vector<Data::item_info> tmp;

		if (offs.size() > 1) {

			for (auto offset : offs)
				tmp.push_back(Data::item_info(offset, Data::createUndef()));

		}

		AbstractInstruction* result = append(
			new FI_load_cst(&insn, 0,
				(offs.size() > 1)?(Data::createStruct(tmp)):(Data::createUndef()))
		);

		append(new FI_get_ABP(&insn, 1, 0));
		append(
			(offs.size() > 1)
				?(static_cast<AbstractInstruction*>(new FI_stores(&insn, 1, 0, 0)))
				:(static_cast<AbstractInstruction*>(new FI_store(&insn, 1, 0, *offs.begin())))
		);

		return result;

	}

	void compileAssignment(const CodeStorage::Insn& insn) {

		const cl_operand& dst = insn.operands[0];
		const cl_operand& src = insn.operands[1];

		// Assertions
		assert(src.type != nullptr);
		assert(dst.type != nullptr);
		assert(src.type->code == dst.type->code);


		size_t dstReg = lookupStoreReg(dst, 0);
		size_t srcReg = cLoadOperand(dstReg, src, insn);

		if (
			src.type->code == cl_type_e::CL_TYPE_PTR &&
			src.type->items[0].type->code == cl_type_e::CL_TYPE_VOID &&
			dst.type->items[0].type->code != cl_type_e::CL_TYPE_VOID
		) {
			std::vector<SelData> sels;
			NodeBuilder::buildNode(sels, dst.type->items[0].type);

			std::string typeName;
			if (dst.type->items[0].type->name)
				typeName = std::string(dst.type->items[0].type->name);
			else {
				std::ostringstream ss;
				ss << dst.type->items[0].type->uid;
				typeName = ss.str();
			}

			append(
				new FI_node_create(
					&insn,
					srcReg,
					srcReg,
					dst.type->items[0].type->size,
					boxMan_.getTypeInfo(typeName),
					sels
				)
			);

		}

		cStoreOperand(dst, srcReg, 1, insn);
		cKillDeadVariables(insn.varsToKill, insn);

	}

	void compileTruthNot(const CodeStorage::Insn& insn) {

		const cl_operand& dst = insn.operands[0];
		const cl_operand& src = insn.operands[1];

		assert(dst.type->code == cl_type_e::CL_TYPE_BOOL);

		size_t dstReg = lookupStoreReg(dst, 0);
		size_t srcReg = cLoadOperand(dstReg, src, insn);

		switch (src.type->code) {

			case cl_type_e::CL_TYPE_BOOL:
				append(new FI_bnot(&insn, srcReg));
				break;

			case cl_type_e::CL_TYPE_INT:
				append(new FI_inot(&insn, srcReg));
				break;

			default:
				assert(false);

		}

		cStoreOperand(dst, srcReg, 1, insn);
		cKillDeadVariables(insn.varsToKill, insn);

	}

	void compileMalloc(const CodeStorage::Insn& insn) {

		const cl_operand& dst = insn.operands[0];
		const cl_operand& src = insn.operands[2];

		assert(src.type->code == cl_type_e::CL_TYPE_INT);
		assert(dst.type->code == cl_type_e::CL_TYPE_PTR);

		size_t dstReg = lookupStoreReg(dst, 0);
		size_t srcReg = cLoadOperand(dstReg, src, insn);

		append(new FI_alloc(&insn, srcReg, srcReg));

		if (dst.type->items[0].type->code != cl_type_e::CL_TYPE_VOID) {

			std::vector<SelData> sels;
			NodeBuilder::buildNode(sels, dst.type->items[0].type);

			std::string typeName;
			if (dst.type->items[0].type->name)
				typeName = std::string(dst.type->items[0].type->name);
			else {
				std::ostringstream ss;
				ss << dst.type->items[0].type->uid;
				typeName = ss.str();
			}

			append(
				new FI_node_create(
					&insn,
					srcReg,
					srcReg,
					dst.type->items[0].type->size,
					boxMan_.getTypeInfo(typeName),
					sels
				)
			);

		}

		cStoreOperand(dst, srcReg, 1, insn);
		cKillDeadVariables(insn.varsToKill, insn);

	}

	void compileFree(const CodeStorage::Insn& insn) {

		const cl_operand& src = insn.operands[2];

		size_t srcReg = cLoadOperand(0, src, insn);

		append(new FI_acc_all(&insn, srcReg));
		append(new FI_node_free(&insn, srcReg));
		append(new FI_check(&insn));
		cKillDeadVariables(insn.varsToKill, insn);

	}

	template <class F>
	void compileCmp(const CodeStorage::Insn& insn) {

		const cl_operand& dst = insn.operands[0];
		const cl_operand& src1 = insn.operands[1];
		const cl_operand& src2 = insn.operands[2];

		assert(dst.type->code == cl_type_e::CL_TYPE_BOOL);

		size_t dstReg = lookupStoreReg(dst, 0);
		size_t src1Reg = cLoadOperand(0, src1, insn);
		size_t src2Reg = cLoadOperand(1, src2, insn);

		append(new F(dstReg, src1Reg, src2Reg));
		cStoreOperand(dst, dstReg, 1, insn);
		cKillDeadVariables(insn.varsToKill, insn);

	}

	void compilePlus(const CodeStorage::Insn& insn) {

		const cl_operand& dst = insn.operands[0];
		const cl_operand& src1 = insn.operands[1];
		const cl_operand& src2 = insn.operands[2];

		assert(dst.type->code == cl_type_e::CL_TYPE_INT);
		assert(src1.type->code == cl_type_e::CL_TYPE_INT);
		assert(src2.type->code == cl_type_e::CL_TYPE_INT);

		size_t dstReg = lookupStoreReg(dst, 0);
		size_t src1Reg = cLoadOperand(0, src1, insn);
		size_t src2Reg = cLoadOperand(1, src2, insn);

		append(new FI_iadd(&insn, dstReg, src1Reg, src2Reg));
		cStoreOperand(dst, dstReg, 1, insn);
		cKillDeadVariables(insn.varsToKill, insn);

	}

	void compilePointerPlus(const CodeStorage::Insn& insn) {

		const cl_operand& dst = insn.operands[0];
		const cl_operand& src1 = insn.operands[1];
		const cl_operand& src2 = insn.operands[2];

		assert(dst.type->code == cl_type_e::CL_TYPE_PTR);
		assert(src1.type->code == cl_type_e::CL_TYPE_PTR);
		assert(src2.type->code == cl_type_e::CL_TYPE_INT);

		size_t dstReg = lookupStoreReg(dst, 0);
		size_t src1Reg = cLoadOperand(0, src1, insn);
		size_t src2Reg = cLoadOperand(1, src2, insn);

		append(new FI_move_reg_inc(&insn, dstReg, src1Reg, src2Reg));
		cStoreOperand(dst, dstReg, 1, insn);
		cKillDeadVariables(insn.varsToKill, insn);

	}

	void compileJmp(const CodeStorage::Insn& insn) {

		append(new FI_jmp(&insn, insn.targets[0]));

	}

	void compileCallInternal(const CodeStorage::Insn& insn, const CodeStorage::Fnc& fnc) {

		assert(fnc.args.size() + 2 == insn.operands.size());

		// feed registers with arguments (r2 ... )
		for (size_t i = fnc.args.size() + 1; i > 1; --i)
			cLoadOperand(i, insn.operands[i], insn, false);

		CodeStorage::TKillVarList varsToKill = insn.varsToKill;

		// kill also the destination variable if possible

		if (insn.operands[0].code == cl_operand_e::CL_OPERAND_VAR) {

			auto varId = varIdFromOperand(&insn.operands[0]);

			if (curCtx_->getVarInfo(varId).isOnStack()) {

				auto acc = insn.operands[0].accessor;

				if (!acc || (acc->code != CL_ACCESSOR_DEREF))
					varsToKill.push_back(CodeStorage::KillVar(varId, false));

			}

		}

		// kill dead variables
		cKillDeadVariables(varsToKill, insn);

		size_t head = assembly_->code_.size();

		// put placeholder for loading return address into r1
		append(nullptr);

		// call
		append(new FI_jmp(&insn, &getFncInfo(&fnc).second));

		// load ABP into r1
		append(new FI_get_ABP(&insn, 1, 0));

		// isolate adjacent nodes (current ABP)
		append(new FI_acc_all(&insn, 1));

		size_t head2 = assembly_->code_.size();

		// fixpoint
		cFixpoint(insn);

		assembly_->code_[head2]->insn(&insn);

		if (insn.operands[0].code != CL_OPERAND_VOID) {
			// pop return value into r0
			append(new FI_pop_greg(&insn, 0));
			// collect result from r0
			cStoreOperand(insn.operands[0], 0, 1, insn);
		}

		// construct instruction for loading return address
		assembly_->code_[head] =
			new FI_load_cst(&insn, 1,
				Data::createNativePtr(assembly_->code_[head + 2]));

		// set target flag
		assembly_->code_[head + 2]->setTarget();
	}

	void compileRet(const CodeStorage::Insn& insn) {

		if (insn.operands[0].code != CL_OPERAND_VOID) {
			// move return value into r0
			cLoadOperand(0, insn.operands[0], insn, false);
			// push r0 to gr1
			append(new FI_push_greg(&insn, 0));

		}

		// load previous ABP into r0
		append(new FI_load_ABP(&insn, 0, ABP_OFFSET));

		// store current ABP into r1
		append(new FI_get_ABP(&insn, 1, 0));

		// restore previous ABP (r0)
		append(new FI_set_greg(&insn, ABP_INDEX, 0));

		// move return address into r0
		append(new FI_load(&insn, 0, 1, RET_OFFSET));

		// delete stack frame (r1)
		append(new FI_node_free(&insn, 1));

		// return to r0
		append(new FI_ret(&insn, 0));

	}

	void compileCond(const CodeStorage::Insn& insn) {

		const cl_operand& src = insn.operands[0];

		size_t srcReg = cLoadOperand(0, src, insn);

		cKillDeadVariables(insn.varsToKill, insn);

		AbstractInstruction* tmp[2] = { nullptr, nullptr };

		size_t sentinel = assembly_->code_.size();

		append(nullptr);

		for (auto i : { 0, 1 }) {

			tmp[i] = cKillDeadVariables(insn.killPerTarget[i], insn);

			append(new FI_jmp(&insn, insn.targets[i]));

			if (!tmp[i])
				tmp[i] = assembly_->code_.back();

		}

		assembly_->code_[sentinel] = new FI_cond(&insn, srcReg, tmp);

	}

	void compileNondet(const CodeStorage::Insn& insn)
	{
		const cl_operand& dst = insn.operands[0];

		size_t dstReg = lookupStoreReg(dst, 0);

		append(new FI_load_cst(&insn, dstReg, Data::createUnknw()));
		cStoreOperand(dst, dstReg, 1, insn);
		cKillDeadVariables(insn.varsToKill, insn);
	}

	void compileCall(const CodeStorage::Insn& insn)
	{
		// Assertions
		assert(insn.operands[1].code == cl_operand_e::CL_OPERAND_CST);
		assert(insn.operands[1].data.cst.code == cl_type_e::CL_TYPE_FNC);

		switch (builtinTable_[insn.operands[1].data.cst.data.cst_fnc.name]) {
			case builtin_e::biMalloc:
				compileMalloc(insn);
				return;
			case builtin_e::biFree:
				compileFree(insn);
				return;
			case builtin_e::biNondet:
				compileNondet(insn);
				return;
			case builtin_e::biFix:
				cFixpoint(insn);
				return;
			case builtin_e::biPrintHeap:
				cPrintHeap(insn);
				return;
			default:
				break;
		}

		const CodeStorage::Fnc* fnc = insn.stor->fncs[insn.operands[1].data.cst.data.cst_fnc.uid];

		if (!isDefined(*fnc)) {
			CL_NOTE_MSG(&insn.loc, "ignoring call to undefined function '" << insn.operands[1].data.cst.data.cst_fnc.name << '\'');
			if (insn.operands[0].code != CL_OPERAND_VOID) {
				append(new FI_load_cst(&insn, 0, Data::createUnknw()));
				cStoreOperand(insn.operands[0], 0, 1, insn);
			}
		} else {
			compileCallInternal(insn, *fnc);
		}

	}

	void compileInstruction(const CodeStorage::Insn& insn) {

		CL_DEBUG_AT(3, insn.loc << ' ' << insn);

		switch (insn.code) {

			case cl_insn_e::CL_INSN_UNOP:
				switch (insn.subCode) {
					case cl_unop_e::CL_UNOP_ASSIGN:
						compileAssignment(insn);
						break;
					case cl_unop_e::CL_UNOP_TRUTH_NOT:
						compileTruthNot(insn);
						break;
					default:
						throw NotImplementedException(translUnOpCode(insn.subCode),
							&insn.loc);
				}
				break;

			case cl_insn_e::CL_INSN_BINOP:
				switch (insn.subCode) {
					case cl_binop_e::CL_BINOP_EQ:
						compileCmp<FI_eq>(insn);
						break;
					case cl_binop_e::CL_BINOP_NE:
						compileCmp<FI_neq>(insn);
						break;
					case cl_binop_e::CL_BINOP_LT:
						compileCmp<FI_lt>(insn);
						break;
					case cl_binop_e::CL_BINOP_GT:
						compileCmp<FI_gt>(insn);
						break;
					case cl_binop_e::CL_BINOP_PLUS:
						compilePlus(insn);
						break;
/*					case cl_binop_e::CL_BINOP_MINUS:
						execMinus(state, parent, insn);
						break;*/
					case cl_binop_e::CL_BINOP_POINTER_PLUS:
						compilePointerPlus(insn);
						break;
					default:
						throw NotImplementedException(translBinOpCode(insn.subCode),
							&insn.loc);
				}
				break;

			case cl_insn_e::CL_INSN_CALL:
				compileCall(insn);
				break;

			case cl_insn_e::CL_INSN_RET:
				compileRet(insn);
				break;

			case cl_insn_e::CL_INSN_JMP:
				compileJmp(insn);
				break;

			case cl_insn_e::CL_INSN_COND:
				compileCond(insn);
				break;

			default:
				throw NotImplementedException(translInsnOpCode(insn.code),
					&insn.loc);
		}
	}

	void compileBlock(const CodeStorage::Block* block, bool abstract)
	{
		size_t head = assembly_->code_.size();

		if (abstract || loopAnalyser_.isEntryPoint(*block->begin()))
			cAbstraction();
//		else
//			cFixpoint();

		for (auto insn : *block)
		{
			compileInstruction(*insn);

			if (head == assembly_->code_.size())
				continue;

			assembly_->code_[head]->insn(insn);

//			for (size_t i = head; i < assembly_->code_.size(); ++i)
//				CL_CDEBUG(assembly_->code_[i] << ":\t" << *assembly_->code_[i]);

			head = assembly_->code_.size();
		}
	}

	void compileFunction(const CodeStorage::Fnc& fnc) {

		std::pair<SymCtx, CodeStorage::Block>& fncInfo = getFncInfo(&fnc);

		// get context
		curCtx_ = &fncInfo.first;

		if (assembly_->regFileSize_ < curCtx_->regCount)
			assembly_->regFileSize_ = curCtx_->regCount;

		// we need 2 more registers in order to facilitate call
		if (assembly_->regFileSize_ < (curCtx_->argCount + 2))
			assembly_->regFileSize_ = curCtx_->argCount + 2;

		// move ABP into r0
		append(new FI_get_ABP(nullptr, 0, 0))->setTarget();

		// store entry point
		codeIndex_.insert(std::make_pair(&fncInfo.second, assembly_->code_.back()));

		// gather arguments
		std::vector<size_t> offsets = { ABP_OFFSET, RET_OFFSET };

		for (auto arg : fnc.args)
			offsets.push_back(curCtx_->getVarInfo(arg).getStackOffset());

		// build structure in r0
		append(new FI_build_struct(nullptr, 0, 0, offsets));

		// build stack frame

		// move void ptr of size 1 into r1
		append(new FI_load_cst(nullptr, 1, Data::createVoidPtr(1)));

		// get function name
		std::ostringstream ss;
		ss << nameOf(fnc) << ':' << uidOf(fnc);

		// allocate stack frame to r1
		append(
			new FI_node_create(nullptr, 1, 1, 1, boxMan_.getTypeInfo(ss.str()),
				curCtx_->sfLayout)
		);

		// store arguments to the new frame (r1)
		append(new FI_stores(nullptr, 1, 0, 0));

		// set new ABP (r1)
		append(new FI_set_greg(nullptr, ABP_INDEX, 1));

		// jump to the beginning of the first block
		append(new FI_jmp(nullptr, fnc.cfg.entry()));

		// compute loop entry points
		loopAnalyser_.init(fnc.cfg.entry());

		// compile underlying CFG
		std::list<const CodeStorage::Block*> queue;

		queue.push_back(fnc.cfg.entry());

		bool first = true;

		while (!queue.empty()) {

			const CodeStorage::Block* block = queue.front();
			queue.pop_front();

			auto p = codeIndex_.insert(std::make_pair(block,
				static_cast<AbstractInstruction*>(nullptr)));
			if (!p.second)
				continue;

			size_t blockHead = assembly_->code_.size();

			compileBlock(block, first);

			assert(blockHead < assembly_->code_.size());
			p.first->second = assembly_->code_[blockHead];

			for (auto target : block->targets())
				queue.push_back(target);

			first = false;

		}

		auto iter = codeIndex_.find(fnc.cfg.entry());
		assert(iter != codeIndex_.end());
		assembly_->functionIndex_.insert(std::make_pair(&fnc, iter->second));

	}

public:

	/**
	 * @brief  The constructor
	 *
	 * The constructor sets the fixpoint backend, the tree automata backend, and
	 * the box manager.
	 *
	 * @param[in,out]  fixpointBackend  The fixpoint backend
	 * @param[in,out]  taBackend        Tree automata backend
	 * @param[in,out]  boxMan           The box manager
	 */
	Core(TA<label_type>::Backend& fixpointBackend,
		TA<label_type>::Backend& taBackend, BoxMan& boxMan)
		: fixpointBackend_(fixpointBackend), taBackend_(taBackend), boxMan_(boxMan)
	{ }


	/**
	 * @brief  The method that compiles the code from the code storage
	 *
	 * Compiles the code from the entry point @p entry from the code storage @p
	 * stor into the provided assembly @p assembly.
	 *
	 * @param[out]  assembly  Assembly that serves as the output
	 * @param[in]   stor      Code storage with the code
	 * @param[in]   entry     The entry point of the program
	 */
	void compile(Compiler::Assembly& assembly, const CodeStorage::Storage& stor,
		const CodeStorage::Fnc& entry)
	{
		// clear the code in the assembly
		reset(assembly);

		for (auto fnc : stor.fncs)
		{
			if (isDefined(*fnc))
			{	// in case the function is defined and not only declared
				fncIndex_.insert(std::make_pair(
					fnc,
					std::make_pair(
						SymCtx(*fnc),
						CodeStorage::Block()
					)
				));
			}
		}

		//              ******* compile entry call *******

		// load NULL into r0
		append(new FI_load_cst(nullptr, 0, Data::createInt(0)));

		// push r0 as ABP
		append(new FI_push_greg(nullptr, 0));

		// feed registers with arguments (unknown values)
		for (size_t i = entry.args.size() + 1; i > 1; --i)
			append(new FI_load_cst(nullptr, i, Data::createUnknw()));

		AbstractInstruction* instr = new FI_check(nullptr);

		// set target flag (the instruction is the target of some jump)
		instr->setTarget();

		// store return address into r1
		append(new FI_load_cst(nullptr, 1, Data::createNativePtr(instr)));

		// call the entry point
		append(new FI_jmp(nullptr, &getFncInfo(&entry).second));

		// push the instruction into the assembly; the instruction is set as the
		// target of the function call
		append(instr);

		// pop return value into r0
		append(new FI_pop_greg(nullptr, 0));

		// pop ABP into r1
		append(new FI_pop_greg(nullptr, 1));

		// check stack frame
		append(new FI_assert(nullptr, 1, Data::createInt(0)));

		// abort
		append(new FI_abort(nullptr));

		for (auto fnc : stor.fncs)
		{	// compile all functions in the code storage
			if (isDefined(*fnc))
				compileFunction(*fnc);
		}

		for (auto i = assembly_->code_.begin(); i != assembly_->code_.end(); ++i)
		{	// finalize all microinstructions
			(*i)->finalize(codeIndex_, i);
		}
	}
};


Compiler::Compiler(TA<label_type>::Backend& fixpointBackend,
	TA<label_type>::Backend& taBackend, BoxMan& boxMan)
	: core_(new Core(fixpointBackend, taBackend, boxMan))
{ }


Compiler::~Compiler()
{
	delete core_;
}


void Compiler::compile(Compiler::Assembly& assembly,
	const CodeStorage::Storage& stor, const CodeStorage::Fnc& entry)
{
	core_->compile(assembly, stor, entry);
}<|MERGE_RESOLUTION|>--- conflicted
+++ resolved
@@ -933,21 +933,12 @@
 				// get info about the variable
 				auto varInfo = curCtx_->getVarInfo(varIdFromOperand(&op));
 
-<<<<<<< HEAD
 				if (varInfo.isOnStack())
 				{	// in case it is on the stack
 					return src;
 				} else
 				{	// in case it is in a register
 					tmp = varInfo.getRegIndex();
-=======
-					if (varInfo.isOnStack())
-					{	// in case it is on the stack
-						return src;
-					} else
-					{	// in case it is in a register
-						tmp = varInfo.getRegIndex();
->>>>>>> 72364aa8
 
 					const cl_accessor* acc = op.accessor;
 
@@ -989,21 +980,12 @@
 				// get variable info
 				auto varInfo = curCtx_->getVarInfo(varIdFromOperand(&op));
 
-<<<<<<< HEAD
 				if (varInfo.isOnStack())
 				{	// in case it is on the stack
-=======
-				if (varInfo.isOnStack()) {
->>>>>>> 72364aa8
 
 					// append the instruction to get the value at given offset
 					append(new FI_get_ABP(&insn, tmp, 0));
 
-<<<<<<< HEAD
-=======
-					const cl_accessor* acc = op.accessor;
-
->>>>>>> 72364aa8
 					int offset = static_cast<int>(varInfo.getStackOffset());
 
 					bool needsAcc = false;
@@ -1068,18 +1050,9 @@
 					append(new FI_check(&insn));
 
 					return true;
-<<<<<<< HEAD
 				} else
 				{	// in case it is in a register
 					return cStoreReg(op, src, varInfo.getRegIndex(), insn);
-=======
-
-				} else {
-
-					// register
-					return cStoreReg(op, src, varInfo.getRegIndex(), insn);
-
->>>>>>> 72364aa8
 				}
 			}
 
