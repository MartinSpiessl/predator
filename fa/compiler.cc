--- conflicted
+++ resolved
@@ -319,14 +319,10 @@
 }; // struct LoopAnalyser
 
 
-<<<<<<< HEAD
 /**
  * @brief  Enumeration of built-in functions
  */
-typedef enum { biNone, biMalloc, biFree, biNondet, biFix, biPrintHeap } builtin_e;
-=======
 typedef enum { biNone, biMalloc, biFree, biNondet, biFix, biAbort, biPrintHeap } builtin_e;
->>>>>>> 05b3117f
 
 
 /**
@@ -344,7 +340,6 @@
 
 public:
 
-<<<<<<< HEAD
 	/**
 	 * @brief  The default constructor
 	 *
@@ -358,15 +353,7 @@
 		this->_table["__nondet"]      = builtin_e::biNondet;
 		this->_table["__fix"]         = builtin_e::biFix;
 		this->_table["__print_heap"]  = builtin_e::biPrintHeap;
-=======
-	BuiltinTable() {
-		this->_table["malloc"] = builtin_e::biMalloc;
-		this->_table["free"] = builtin_e::biFree;
-		this->_table["__nondet"] = builtin_e::biNondet;
-		this->_table["__fix"] = builtin_e::biFix;
-		this->_table["__print_heap"] = builtin_e::biPrintHeap;
-		this->_table["abort"] = builtin_e::biAbort;
->>>>>>> 05b3117f
+		this->_table["abort"]         = builtin_e::biAbort;
 	}
 
 	/**
@@ -1537,14 +1524,9 @@
 				auto acc = insn.operands[0].accessor;
 
 				if (!acc || (acc->code != CL_ACCESSOR_DEREF))
-<<<<<<< HEAD
 				{	// in case the variable is not accessed by dereference
-					varsToKill.push_back(CodeStorage::KillVar(varId, false));
+					varsToKill.insert(CodeStorage::KillVar(varId, false));
 				}
-=======
-					varsToKill.insert(CodeStorage::KillVar(varId, false));
-
->>>>>>> 05b3117f
 			}
 		}
 
